//===--- ImportDecl.cpp - Import Clang Declarations -----------------------===//
//
// This source file is part of the Swift.org open source project
//
// Copyright (c) 2014 - 2016 Apple Inc. and the Swift project authors
// Licensed under Apache License v2.0 with Runtime Library Exception
//
// See http://swift.org/LICENSE.txt for license information
// See http://swift.org/CONTRIBUTORS.txt for the list of Swift project authors
//
//===----------------------------------------------------------------------===//
//
// This file implements support for importing Clang declarations into Swift.
//
//===----------------------------------------------------------------------===//

#include "CFTypeInfo.h"
#include "ImporterImpl.h"
#include "swift/Strings.h"
#include "swift/AST/ASTContext.h"
#include "swift/AST/Attr.h"
#include "swift/AST/Builtins.h"
#include "swift/AST/Decl.h"
#include "swift/AST/DiagnosticsClangImporter.h"
#include "swift/AST/Expr.h"
#include "swift/AST/Module.h"
#include "swift/AST/NameLookup.h"
#include "swift/AST/ParameterList.h"
#include "swift/AST/Pattern.h"
#include "swift/AST/Stmt.h"
#include "swift/AST/Types.h"
#include "swift/Basic/Fallthrough.h"
#include "swift/ClangImporter/ClangModule.h"
#include "swift/Parse/Lexer.h"
#include "swift/Config.h"
#include "clang/AST/ASTContext.h"
#include "clang/AST/Attr.h"
#include "clang/Basic/CharInfo.h"
#include "clang/Lex/Preprocessor.h"
#include "clang/Sema/Lookup.h"

#include "llvm/ADT/SmallString.h"
#include "llvm/ADT/Statistic.h"
#include "llvm/ADT/StringExtras.h"
#include "llvm/ADT/StringSwitch.h"
#include "llvm/Support/Path.h"

#include <algorithm>

#define DEBUG_TYPE "Clang module importer"

STATISTIC(NumTotalImportedEntities, "# of imported clang entities");
STATISTIC(NumFactoryMethodsAsInitializers,
          "# of factory methods mapped to initializers");

using namespace swift;
using namespace importer;

namespace swift {
namespace inferred_attributes {
  enum {
    requires_stored_property_inits = 0x01
  };
}
}


static bool isInSystemModule(DeclContext *D) {
  if (cast<ClangModuleUnit>(D->getModuleScopeContext())->isSystemModule())
    return true;
  return false;
}


/// Create a typedpattern(namedpattern(decl))
static Pattern *createTypedNamedPattern(VarDecl *decl) {
  ASTContext &Ctx = decl->getASTContext();
  Type ty = decl->getType();

  Pattern *P = new (Ctx) NamedPattern(decl);
  P->setType(ty);
  P->setImplicit();
  P = new (Ctx) TypedPattern(P, TypeLoc::withoutLoc(ty));
  P->setType(ty);
  P->setImplicit();
  return P;
}

/// Create a var member for this struct, along with its pattern binding, and add
/// it as a member
static std::pair<VarDecl *, PatternBindingDecl *>
createVarWithPattern(ASTContext &cxt, DeclContext *dc, Identifier name, Type ty,
                     bool isLet, bool isImplicit,
                     Accessibility setterAccessibility) {
  // Create a variable to store the underlying value.
  auto var = new (cxt) VarDecl(
      /*static*/ false,
      /*IsLet*/ isLet, SourceLoc(), name, ty, dc);
  if (isImplicit)
    var->setImplicit();
  var->setAccessibility(Accessibility::Public);
  var->setSetterAccessibility(setterAccessibility);

  // Create a pattern binding to describe the variable.
  Pattern *varPattern = createTypedNamedPattern(var);
  auto patternBinding =
      PatternBindingDecl::create(cxt, SourceLoc(), StaticSpellingKind::None,
                                 SourceLoc(), varPattern, nullptr, dc);

  return {var, patternBinding};
}

#ifndef NDEBUG
static bool verifyNameMapping(MappedTypeNameKind NameMapping,
                              StringRef left, StringRef right) {
  return NameMapping == MappedTypeNameKind::DoNothing || left != right;
}
#endif

/// \brief Map a well-known C type to a swift type from the standard library.
///
/// \param IsError set to true when we know the corresponding swift type name,
/// but we could not find it.  (For example, the type was not defined in the
/// standard library or the required standard library module was not imported.)
/// This should be a hard error, we don't want to map the type only sometimes.
///
/// \returns A pair of a swift type and its name that corresponds to a given
/// C type.
static std::pair<Type, StringRef>
getSwiftStdlibType(const clang::TypedefNameDecl *D,
                   Identifier Name,
                   ClangImporter::Implementation &Impl,
                   bool *IsError, MappedTypeNameKind &NameMapping) {
  *IsError = false;

  MappedCTypeKind CTypeKind;
  unsigned Bitwidth;
  StringRef SwiftModuleName;
  bool IsSwiftModule; // True if SwiftModuleName == STDLIB_NAME.
  StringRef SwiftTypeName;
  bool CanBeMissing;

  do {
#define MAP_TYPE(C_TYPE_NAME, C_TYPE_KIND, C_TYPE_BITWIDTH,        \
                 SWIFT_MODULE_NAME, SWIFT_TYPE_NAME,               \
                 CAN_BE_MISSING, C_NAME_MAPPING)                   \
    if (Name.str() == C_TYPE_NAME) {                               \
      CTypeKind = MappedCTypeKind::C_TYPE_KIND;                    \
      Bitwidth = C_TYPE_BITWIDTH;                                  \
      if (StringRef(SWIFT_MODULE_NAME) == StringRef(STDLIB_NAME))  \
        IsSwiftModule = true;                                      \
      else {                                                       \
        IsSwiftModule = false;                                     \
        SwiftModuleName = SWIFT_MODULE_NAME;                       \
      }                                                            \
      SwiftTypeName = SWIFT_TYPE_NAME;                             \
      CanBeMissing = CAN_BE_MISSING;                               \
      NameMapping = MappedTypeNameKind::C_NAME_MAPPING;            \
      assert(verifyNameMapping(MappedTypeNameKind::C_NAME_MAPPING, \
                               C_TYPE_NAME, SWIFT_TYPE_NAME) &&    \
             "MappedTypes.def: Identical names must use DoNothing"); \
      break;                                                       \
    }
#include "MappedTypes.def"

    // We did not find this type, thus it is not mapped.
    return std::make_pair(Type(), "");
  } while (0);

  clang::ASTContext &ClangCtx = Impl.getClangASTContext();

  auto ClangType = D->getUnderlyingType();

  // If the C type does not have the expected size, don't import it as a stdlib
  // type.
  unsigned ClangTypeSize = ClangCtx.getTypeSize(ClangType);
  if (Bitwidth != 0 && Bitwidth != ClangTypeSize)
    return std::make_pair(Type(), "");

  // Check other expected properties of the C type.
  switch(CTypeKind) {
  case MappedCTypeKind::UnsignedInt:
    if (!ClangType->isUnsignedIntegerType())
      return std::make_pair(Type(), "");
    break;

  case MappedCTypeKind::SignedInt:
    if (!ClangType->isSignedIntegerType())
      return std::make_pair(Type(), "");
    break;

  case MappedCTypeKind::UnsignedWord:
    if (ClangTypeSize != 64 && ClangTypeSize != 32)
      return std::make_pair(Type(), "");
    if (!ClangType->isUnsignedIntegerType())
      return std::make_pair(Type(), "");
    break;

  case MappedCTypeKind::SignedWord:
    if (ClangTypeSize != 64 && ClangTypeSize != 32)
      return std::make_pair(Type(), "");
    if (!ClangType->isSignedIntegerType())
      return std::make_pair(Type(), "");
    break;

  case MappedCTypeKind::FloatIEEEsingle:
  case MappedCTypeKind::FloatIEEEdouble:
  case MappedCTypeKind::FloatX87DoubleExtended: {
    if (!ClangType->isFloatingType())
      return std::make_pair(Type(), "");

    const llvm::fltSemantics &Sem = ClangCtx.getFloatTypeSemantics(ClangType);
    switch(CTypeKind) {
    case MappedCTypeKind::FloatIEEEsingle:
      assert(Bitwidth == 32 && "FloatIEEEsingle should be 32 bits wide");
      if (&Sem != &APFloat::IEEEsingle)
        return std::make_pair(Type(), "");
      break;

    case MappedCTypeKind::FloatIEEEdouble:
      assert(Bitwidth == 64 && "FloatIEEEdouble should be 64 bits wide");
      if (&Sem != &APFloat::IEEEdouble)
        return std::make_pair(Type(), "");
      break;

    case MappedCTypeKind::FloatX87DoubleExtended:
      assert(Bitwidth == 80 && "FloatX87DoubleExtended should be 80 bits wide");
      if (&Sem != &APFloat::x87DoubleExtended)
        return std::make_pair(Type(), "");
      break;

    default:
      llvm_unreachable("should see only floating point types here");
    }
    }
    break;

  case MappedCTypeKind::VaList:
    if (ClangTypeSize != ClangCtx.getTypeSize(ClangCtx.VoidPtrTy))
      return std::make_pair(Type(), "");
    break;

  case MappedCTypeKind::ObjCBool:
    if (!ClangCtx.hasSameType(ClangType, ClangCtx.ObjCBuiltinBoolTy) &&
        !(ClangCtx.getBOOLDecl() &&
          ClangCtx.hasSameType(ClangType, ClangCtx.getBOOLType())))
      return std::make_pair(Type(), "");
    break;

  case MappedCTypeKind::ObjCSel:
    if (!ClangCtx.hasSameType(ClangType, ClangCtx.getObjCSelType()) &&
        !ClangCtx.hasSameType(ClangType,
                              ClangCtx.getObjCSelRedefinitionType()))
      return std::make_pair(Type(), "");
    break;

  case MappedCTypeKind::ObjCId:
    if (!ClangCtx.hasSameType(ClangType, ClangCtx.getObjCIdType()) &&
        !ClangCtx.hasSameType(ClangType,
                              ClangCtx.getObjCIdRedefinitionType()))
      return std::make_pair(Type(), "");
    break;

  case MappedCTypeKind::ObjCClass:
    if (!ClangCtx.hasSameType(ClangType, ClangCtx.getObjCClassType()) &&
        !ClangCtx.hasSameType(ClangType,
                              ClangCtx.getObjCClassRedefinitionType()))
      return std::make_pair(Type(), "");
    break;

  case MappedCTypeKind::CGFloat:
    if (!ClangType->isFloatingType())
      return std::make_pair(Type(), "");
    break;

  case MappedCTypeKind::Block:
    if (!ClangType->isBlockPointerType())
      return std::make_pair(Type(), "");
    break;
  }

  Module *M;
  if (IsSwiftModule)
    M = Impl.getStdlibModule();
  else
    M = Impl.getNamedModule(SwiftModuleName);
  if (!M) {
    // User did not import the library module that contains the type we want to
    // substitute.
    *IsError = true;
    return std::make_pair(Type(), "");
  }

  Type SwiftType = Impl.getNamedSwiftType(M, SwiftTypeName);
  if (!SwiftType && !CanBeMissing) {
    // The required type is not defined in the standard library.
    *IsError = true;
    return std::make_pair(Type(), "");
  }
  return std::make_pair(SwiftType, SwiftTypeName);
}

static bool isNSDictionaryMethod(const clang::ObjCMethodDecl *MD,
                                 clang::Selector cmd) {
  if (MD->getSelector() != cmd)
    return false;
  if (isa<clang::ObjCProtocolDecl>(MD->getDeclContext()))
    return false;
  if (MD->getClassInterface()->getName() != "NSDictionary")
    return false;
  return true;
}

// Build the init(rawValue:) initializer for an imported NS_ENUM.
//   enum NSSomeEnum: RawType {
//     init?(rawValue: RawType) {
//       self = Builtin.reinterpretCast(rawValue)
//     }
//   }
// Unlike a standard init(rawValue:) enum initializer, this does a reinterpret
// cast in order to preserve unknown or future cases from C.
static ConstructorDecl *
makeEnumRawValueConstructor(ClangImporter::Implementation &Impl,
                            EnumDecl *enumDecl) {
  ASTContext &C = Impl.SwiftContext;
  auto enumTy = enumDecl->getDeclaredTypeInContext();
  auto metaTy = MetatypeType::get(enumTy);
  
  auto selfDecl = ParamDecl::createSelf(SourceLoc(), enumDecl,
                                        /*static*/false, /*inout*/true);

  auto param = new (C) ParamDecl(/*let*/ true, SourceLoc(),
                                 SourceLoc(), C.Id_rawValue,
                                 SourceLoc(), C.Id_rawValue,
                                 enumDecl->getRawType(),
                                 enumDecl);
  auto paramPL = ParameterList::createWithoutLoc(param);
  
  DeclName name(C, C.Id_init, paramPL);
  auto *ctorDecl = new (C) ConstructorDecl(name, enumDecl->getLoc(),
                                           OTK_Optional, SourceLoc(),
                                           selfDecl, paramPL,
                                           nullptr, SourceLoc(), enumDecl);
  ctorDecl->setImplicit();
  ctorDecl->setAccessibility(Accessibility::Public);

  auto optEnumTy = OptionalType::get(enumTy);

  auto fnTy = FunctionType::get(paramPL->getType(C), optEnumTy);
  auto allocFnTy = FunctionType::get(metaTy, fnTy);
  auto initFnTy = FunctionType::get(enumTy, fnTy);
  ctorDecl->setType(allocFnTy);
  ctorDecl->setInitializerType(initFnTy);

  // Don't bother synthesizing the body if we've already finished type-checking.
  if (Impl.hasFinishedTypeChecking())
    return ctorDecl;
  
  auto selfRef = new (C) DeclRefExpr(selfDecl, DeclNameLoc(), /*implicit*/true);
  auto paramRef = new (C) DeclRefExpr(param, DeclNameLoc(),
                                      /*implicit*/ true);
  auto reinterpretCast
    = cast<FuncDecl>(getBuiltinValueDecl(C,C.getIdentifier("reinterpretCast")));
  auto reinterpretCastRef
    = new (C) DeclRefExpr(reinterpretCast, DeclNameLoc(), /*implicit*/ true);
  auto reinterpreted = new (C) CallExpr(reinterpretCastRef, paramRef,
                                        /*implicit*/ true);
  auto assign = new (C) AssignExpr(selfRef, SourceLoc(), reinterpreted,
                                   /*implicit*/ true);
  auto body = BraceStmt::create(C, SourceLoc(), ASTNode(assign), SourceLoc(),
                                /*implicit*/ true);
  
  ctorDecl->setBody(body);
  
  C.addExternalDecl(ctorDecl);
  
  return ctorDecl;
}

// Build the rawValue getter for an imported NS_ENUM.
//   enum NSSomeEnum: RawType {
//     var rawValue: RawType {
//       return Builtin.reinterpretCast(self)
//     }
//   }
// Unlike a standard init(rawValue:) enum initializer, this does a reinterpret
// cast in order to preserve unknown or future cases from C.
static FuncDecl *makeEnumRawValueGetter(ClangImporter::Implementation &Impl,
                                        EnumDecl *enumDecl,
                                        VarDecl *rawValueDecl) {
  ASTContext &C = Impl.SwiftContext;
  
  auto selfDecl = ParamDecl::createSelf(SourceLoc(), enumDecl);
  
  ParameterList *params[] = {
    ParameterList::createWithoutLoc(selfDecl),
    ParameterList::createEmpty(C)
  };

  auto getterDecl =
    FuncDecl::create(C, SourceLoc(), StaticSpellingKind::None, SourceLoc(),
                     DeclName(), SourceLoc(), SourceLoc(), SourceLoc(), nullptr,
                     Type(), params,
                     TypeLoc::withoutLoc(enumDecl->getRawType()), enumDecl);
  getterDecl->setImplicit();
  getterDecl->setType(ParameterList::getFullType(enumDecl->getRawType(),
                                                 params));
  getterDecl->setBodyResultType(enumDecl->getRawType());
  getterDecl->setAccessibility(Accessibility::Public);

  rawValueDecl->makeComputed(SourceLoc(), getterDecl, nullptr, nullptr,
                             SourceLoc());

  // Don't bother synthesizing the body if we've already finished type-checking.
  if (Impl.hasFinishedTypeChecking())
    return getterDecl;
  
  auto selfRef = new (C) DeclRefExpr(selfDecl, DeclNameLoc(), /*implicit*/true);
  auto reinterpretCast
    = cast<FuncDecl>(getBuiltinValueDecl(C, C.getIdentifier("reinterpretCast")));
  auto reinterpretCastRef
    = new (C) DeclRefExpr(reinterpretCast, DeclNameLoc(), /*implicit*/ true);
  auto reinterpreted = new (C) CallExpr(reinterpretCastRef, selfRef,
                                        /*implicit*/ true);
  auto ret = new (C) ReturnStmt(SourceLoc(), reinterpreted);
  auto body = BraceStmt::create(C, SourceLoc(), ASTNode(ret), SourceLoc(),
                                /*implicit*/ true);
  
  getterDecl->setBody(body);
  C.addExternalDecl(getterDecl);
  return getterDecl;
}

static FuncDecl *makeFieldGetterDecl(ClangImporter::Implementation &Impl,
                                     StructDecl *importedDecl,
                                     VarDecl *importedFieldDecl,
                                     ClangNode clangNode = ClangNode()) {
  auto &C = Impl.SwiftContext;
  auto selfDecl = ParamDecl::createSelf(SourceLoc(), importedDecl);

  ParameterList *params[] = {
    ParameterList::createWithoutLoc(selfDecl),
    ParameterList::createEmpty(C)
  };
  
  auto getterType = importedFieldDecl->getType();
  auto getterDecl = FuncDecl::create(C, importedFieldDecl->getLoc(),
                                     StaticSpellingKind::None,
                                     SourceLoc(), DeclName(), SourceLoc(),
                                     SourceLoc(), SourceLoc(), nullptr, Type(),
                                     params, TypeLoc::withoutLoc(getterType),
                                     importedDecl, clangNode);
  getterDecl->setAccessibility(Accessibility::Public);
  getterDecl->setType(ParameterList::getFullType(getterType, params));
  getterDecl->setBodyResultType(getterType);

  return getterDecl;
}

static FuncDecl *makeFieldSetterDecl(ClangImporter::Implementation &Impl,
                                     StructDecl *importedDecl,
                                     VarDecl *importedFieldDecl,
                                     ClangNode clangNode = ClangNode()) {
  auto &C = Impl.SwiftContext;
  auto selfDecl = ParamDecl::createSelf(SourceLoc(), importedDecl,
                                        /*isStatic*/false, /*isInOut*/true);
  auto newValueDecl = new (C) ParamDecl(/*isLet */ true,SourceLoc(),SourceLoc(),
                                        Identifier(), SourceLoc(), C.Id_value,
                                        importedFieldDecl->getType(),
                                        importedDecl);

  ParameterList *params[] = {
    ParameterList::createWithoutLoc(selfDecl),
    ParameterList::createWithoutLoc(newValueDecl),
  };

  auto voidTy = TupleType::getEmpty(C);

  auto setterDecl = FuncDecl::create(C, SourceLoc(), StaticSpellingKind::None,
                                     SourceLoc(), DeclName(), SourceLoc(),
                                     SourceLoc(), SourceLoc(), nullptr, Type(),
                                     params, TypeLoc::withoutLoc(voidTy),
                                     importedDecl, clangNode);

  setterDecl->setType(ParameterList::getFullType(voidTy, params));
  setterDecl->setBodyResultType(voidTy);
  setterDecl->setAccessibility(Accessibility::Public);
  setterDecl->setMutating();

  return setterDecl;
}

/// Build the union field getter and setter.
///
/// \code
/// struct SomeImportedUnion {
///   var myField: Int {
///     get {
///       return Builtin.reinterpretCast(self)
///     }
///     set(newValue) {
///       Builtin.initialize(Builtin.addressof(self), newValue))
///     }
///   }
/// }
/// \endcode
///
/// \returns a pair of the getter and setter function decls.
static std::pair<FuncDecl *, FuncDecl *>
makeUnionFieldAccessors(ClangImporter::Implementation &Impl,
                        StructDecl *importedUnionDecl,
                        VarDecl *importedFieldDecl) {
  auto &C = Impl.SwiftContext;

  auto getterDecl = makeFieldGetterDecl(Impl,
                                        importedUnionDecl,
                                        importedFieldDecl);

  auto setterDecl = makeFieldSetterDecl(Impl,
                                        importedUnionDecl,
                                        importedFieldDecl);

  importedFieldDecl->makeComputed(SourceLoc(), getterDecl, setterDecl, nullptr,
                                  SourceLoc());

  // Don't bother synthesizing the body if we've already finished type-checking.
  if (Impl.hasFinishedTypeChecking())
    return { getterDecl, setterDecl };

  // Synthesize the getter body
  {
    auto selfDecl = getterDecl->getImplicitSelfDecl();

    auto selfRef = new (C) DeclRefExpr(selfDecl, DeclNameLoc(),
                                       /*implicit*/ true);
    auto reinterpretCast = cast<FuncDecl>(getBuiltinValueDecl(
        C, C.getIdentifier("reinterpretCast")));
    auto reinterpretCastRef
      = new (C) DeclRefExpr(reinterpretCast, DeclNameLoc(), /*implicit*/ true);
    auto reinterpreted = new (C) CallExpr(reinterpretCastRef, selfRef,
                                          /*implicit*/ true);
    auto ret = new (C) ReturnStmt(SourceLoc(), reinterpreted);
    auto body = BraceStmt::create(C, SourceLoc(), ASTNode(ret), SourceLoc(),
                                  /*implicit*/ true);
    getterDecl->setBody(body);
    getterDecl->getAttrs().add(new (C) TransparentAttr(/*implicit*/ true));
    C.addExternalDecl(getterDecl);
  }

  // Synthesize the setter body
  {
    auto inoutSelfDecl = setterDecl->getImplicitSelfDecl();

    auto inoutSelfRef = new (C) DeclRefExpr(inoutSelfDecl, DeclNameLoc(),
                                            /*implicit*/ true);
    auto inoutSelf = new (C) InOutExpr(SourceLoc(), inoutSelfRef,
      InOutType::get(importedUnionDecl->getType()), /*implicit*/ true);

    auto newValueDecl = setterDecl->getParameterList(1)->get(0);

    auto newValueRef = new (C) DeclRefExpr(newValueDecl, DeclNameLoc(),
                                           /*implicit*/ true);
    auto addressofFn = cast<FuncDecl>(getBuiltinValueDecl(
      C, C.getIdentifier("addressof")));
    auto addressofFnRef
      = new (C) DeclRefExpr(addressofFn, DeclNameLoc(), /*implicit*/ true);
    auto selfPointer = new (C) CallExpr(addressofFnRef, inoutSelf,
                                          /*implicit*/ true);
    auto initializeFn = cast<FuncDecl>(getBuiltinValueDecl(
      C, C.getIdentifier("initialize")));
    auto initializeFnRef
      = new (C) DeclRefExpr(initializeFn, DeclNameLoc(), /*implicit*/ true);
    auto initializeArgs = TupleExpr::createImplicit(C,
                                                   { newValueRef, selfPointer },
                                                   {});
    auto initialize = new (C) CallExpr(initializeFnRef, initializeArgs,
                                       /*implicit*/ true);
    auto body = BraceStmt::create(C, SourceLoc(), { initialize }, SourceLoc(),
                                  /*implicit*/ true);
    setterDecl->setBody(body);
    setterDecl->getAttrs().add(new (C) TransparentAttr(/*implicit*/ true));
    C.addExternalDecl(setterDecl);
  }

  return { getterDecl, setterDecl };
}

static clang::DeclarationName
getAccessorDeclarationName(clang::ASTContext &Ctx,
                           StructDecl *structDecl,
                           VarDecl *fieldDecl,
                           const char *suffix) {
  std::string id;
  llvm::raw_string_ostream IdStream(id);
  IdStream << "$" << structDecl->getName()
           << "$" << fieldDecl->getName()
           << "$" << suffix;

  return clang::DeclarationName(&Ctx.Idents.get(IdStream.str()));
}

/// Build the bitfield getter and setter using Clang.
///
/// \code
/// static inline int get(RecordType self) {
///   return self.field;
/// }
/// static inline void set(int newValue, RecordType *self) {
///   self->field = newValue;
/// }
/// \endcode
///
/// \returns a pair of the getter and setter function decls.
static std::pair<FuncDecl *, FuncDecl *>
makeBitFieldAccessors(ClangImporter::Implementation &Impl,
                      clang::RecordDecl *structDecl,
                      StructDecl *importedStructDecl,
                      clang::FieldDecl *fieldDecl,
                      VarDecl *importedFieldDecl) {
  clang::ASTContext &Ctx = Impl.getClangASTContext();

  // Getter: static inline FieldType get(RecordType self);
  auto recordType = Ctx.getRecordType(structDecl);
  auto recordPointerType = Ctx.getPointerType(recordType);
  auto fieldType = fieldDecl->getType();
  auto fieldNameInfo = clang::DeclarationNameInfo(fieldDecl->getDeclName(),
                                                  clang::SourceLocation());

  auto cGetterName = getAccessorDeclarationName(Ctx, importedStructDecl,
                                                importedFieldDecl, "getter");
  auto cGetterType = Ctx.getFunctionType(fieldDecl->getType(),
                                         recordType,
                                         clang::FunctionProtoType::ExtProtoInfo());
  auto cGetterTypeInfo = Ctx.getTrivialTypeSourceInfo(cGetterType);
  auto cGetterDecl = clang::FunctionDecl::Create(Ctx,
                                                 structDecl->getDeclContext(),
                                                 clang::SourceLocation(),
                                                 clang::SourceLocation(),
                                                 cGetterName,
                                                 cGetterType,
                                                 cGetterTypeInfo,
                                                 clang::SC_Static);
  cGetterDecl->setImplicitlyInline();
  assert(!cGetterDecl->isExternallyVisible());

  auto getterDecl = makeFieldGetterDecl(Impl,
                                        importedStructDecl,
                                        importedFieldDecl,
                                        cGetterDecl);

  // Setter: static inline void set(FieldType newValue, RecordType *self);
  SmallVector<clang::QualType, 8> cSetterParamTypes;
  cSetterParamTypes.push_back(fieldType);
  cSetterParamTypes.push_back(recordPointerType);

  auto cSetterName = getAccessorDeclarationName(Ctx, importedStructDecl,
                                                importedFieldDecl, "setter");
  auto cSetterType = Ctx.getFunctionType(Ctx.VoidTy,
                                         cSetterParamTypes,
                                         clang::FunctionProtoType::ExtProtoInfo());
  auto cSetterTypeInfo = Ctx.getTrivialTypeSourceInfo(cSetterType);
  
  auto cSetterDecl = clang::FunctionDecl::Create(Ctx,
                                                 structDecl->getDeclContext(),
                                                 clang::SourceLocation(),
                                                 clang::SourceLocation(),
                                                 cSetterName,
                                                 cSetterType,
                                                 cSetterTypeInfo,
                                                 clang::SC_Static);
  cSetterDecl->setImplicitlyInline();
  assert(!cSetterDecl->isExternallyVisible());

  auto setterDecl = makeFieldSetterDecl(Impl,
                                        importedStructDecl,
                                        importedFieldDecl,
                                        cSetterDecl);

  importedFieldDecl->makeComputed(SourceLoc(),
                                  getterDecl,
                                  setterDecl,
                                  nullptr,
                                  SourceLoc());

  // Don't bother synthesizing the body if we've already finished type-checking.
  if (Impl.hasFinishedTypeChecking())
    return { getterDecl, setterDecl };
  
  // Synthesize the getter body
  {
    auto cGetterSelfId = nullptr;
    auto recordTypeInfo = Ctx.getTrivialTypeSourceInfo(recordType);
    auto cGetterSelf = clang::ParmVarDecl::Create(Ctx, cGetterDecl,
                                                  clang::SourceLocation(),
                                                  clang::SourceLocation(),
                                                  cGetterSelfId,
                                                  recordType,
                                                  recordTypeInfo,
                                                  clang::SC_None,
                                                  nullptr);
    cGetterDecl->setParams(cGetterSelf);
    
    auto cGetterSelfExpr = new (Ctx) clang::DeclRefExpr(cGetterSelf, false,
                                                        recordType,
                                                        clang::VK_RValue,
                                                        clang::SourceLocation());
    auto cGetterExpr = new (Ctx) clang::MemberExpr(cGetterSelfExpr,
                                                   /*isarrow=*/ false,
                                                   clang::SourceLocation(),
                                                   fieldDecl,
                                                   fieldNameInfo,
                                                   fieldType,
                                                   clang::VK_RValue,
                                                   clang::OK_BitField);
    
    auto cGetterBody = new (Ctx) clang::ReturnStmt(clang::SourceLocation(),
                                                   cGetterExpr,
                                                   nullptr);
    cGetterDecl->setBody(cGetterBody);

    Impl.registerExternalDecl(getterDecl);
  }

  // Synthesize the setter body
  {
    SmallVector<clang::ParmVarDecl *, 2> cSetterParams;
    auto fieldTypeInfo = Ctx.getTrivialTypeSourceInfo(fieldType);
    auto cSetterValue = clang::ParmVarDecl::Create(Ctx, cSetterDecl,
                                                   clang::SourceLocation(),
                                                   clang::SourceLocation(),
                                                   /* nameID? */ nullptr,
                                                   fieldType,
                                                   fieldTypeInfo,
                                                   clang::SC_None,
                                                   nullptr);
    cSetterParams.push_back(cSetterValue);
    auto recordPointerTypeInfo = Ctx.getTrivialTypeSourceInfo(recordPointerType);
    auto cSetterSelf = clang::ParmVarDecl::Create(Ctx, cSetterDecl,
                                                  clang::SourceLocation(),
                                                  clang::SourceLocation(),
                                                  /* nameID? */ nullptr,
                                                  recordPointerType,
                                                  recordPointerTypeInfo,
                                                  clang::SC_None,
                                                  nullptr);
    cSetterParams.push_back(cSetterSelf);
    cSetterDecl->setParams(cSetterParams);
    
    auto cSetterSelfExpr = new (Ctx) clang::DeclRefExpr(cSetterSelf, false,
                                                        recordPointerType,
                                                        clang::VK_RValue,
                                                        clang::SourceLocation());
    
    auto cSetterMemberExpr = new (Ctx) clang::MemberExpr(cSetterSelfExpr,
                                                         /*isarrow=*/ true,
                                                         clang::SourceLocation(),
                                                         fieldDecl,
                                                         fieldNameInfo,
                                                         fieldType,
                                                         clang::VK_LValue,
                                                         clang::OK_BitField);
    
    auto cSetterValueExpr = new (Ctx) clang::DeclRefExpr(cSetterValue, false,
                                                         fieldType,
                                                         clang::VK_RValue,
                                                         clang::SourceLocation());
    
    auto cSetterExpr = new (Ctx) clang::BinaryOperator(cSetterMemberExpr,
                                                       cSetterValueExpr,
                                                       clang::BO_Assign,
                                                       fieldType,
                                                       clang::VK_RValue,
                                                       clang::OK_Ordinary,
                                                       clang::SourceLocation(),
                                                       /*fpContractable=*/ false);
    
    cSetterDecl->setBody(cSetterExpr);

    Impl.registerExternalDecl(setterDecl);
  }

  return { getterDecl, setterDecl };
}

namespace {
  using ImportedName = ClangImporter::Implementation::ImportedName;
  using ImportNameFlags = ClangImporter::Implementation::ImportNameFlags;
  using ImportNameOptions = ClangImporter::Implementation::ImportNameOptions;
}

/// Add an AvailableAttr to the declaration for the given
/// version range.
static void applyAvailableAttribute(Decl *decl, AvailabilityContext &info,
                                    ASTContext &C) {
  // If the range is "all", this is the same as not having an available
  // attribute.
  if (info.isAlwaysAvailable())
    return;

  clang::VersionTuple noVersion;
  auto AvAttr = new (C) AvailableAttr(SourceLoc(), SourceRange(),
                                      targetPlatform(C.LangOpts),
                                      /*message=*/StringRef(),
                                      /*rename=*/StringRef(),
                                      info.getOSVersion().getLowerEndpoint(),
                                      /*deprecated=*/noVersion,
                                      /*obsoleted=*/noVersion,
                                      UnconditionalAvailabilityKind::None,
                                      /*implicit=*/false);

  decl->getAttrs().add(AvAttr);
}

/// Synthesize availability attributes for protocol requirements
/// based on availability of the types mentioned in the requirements.
static void inferProtocolMemberAvailability(ClangImporter::Implementation &impl,
                                            DeclContext *dc, Decl *member) {
  // Don't synthesize attributes if there is already an
  // availability annotation.
  if (member->getAttrs().hasAttribute<AvailableAttr>())
    return;

  auto *valueDecl = dyn_cast<ValueDecl>(member);
  if (!valueDecl)
    return;

  AvailabilityContext requiredRange =
      AvailabilityInference::inferForType(valueDecl->getType());

  ASTContext &C = impl.SwiftContext;

  const Decl *innermostDecl = dc->getInnermostDeclarationDeclContext();
  AvailabilityContext containingDeclRange =
      AvailabilityInference::availableRange(innermostDecl, C);

  requiredRange.intersectWith(containingDeclRange);

  applyAvailableAttribute(valueDecl, requiredRange, C);
}

/// Add a domain error member, as required by conformance to _BridgedNSError
/// Returns true on success, false on failure
static bool addErrorDomain(NominalTypeDecl *swiftDecl,
                           clang::NamedDecl *errorDomainDecl,
                           ClangImporter::Implementation &importer) {
  auto &swiftCtx = importer.SwiftContext;
  auto swiftValueDecl =
      dyn_cast_or_null<ValueDecl>(importer.importDecl(errorDomainDecl,
                                                      false));
  auto stringTy = swiftCtx.getStringDecl()->getDeclaredType();
  assert(stringTy && "no string type available");
  if (!swiftValueDecl || !swiftValueDecl->getType()->isEqual(stringTy)) {
    // Couldn't actually import it as an error enum, fall back to enum
    return false;
  }

  SourceLoc noLoc = SourceLoc();
  bool isStatic = true;
  bool isImplicit = true;

  DeclRefExpr *domainDeclRef = new (swiftCtx)
      DeclRefExpr(ConcreteDeclRef(swiftValueDecl), {}, isImplicit);
  ParameterList *params[] = {
      ParameterList::createWithoutLoc(
          ParamDecl::createSelf(noLoc, swiftDecl, isStatic)),
      ParameterList::createEmpty(swiftCtx)};
  auto toStringTy = ParameterList::getFullType(stringTy, params);

  FuncDecl *getterDecl = FuncDecl::create(
      swiftCtx, noLoc, StaticSpellingKind::None, noLoc, {}, noLoc, noLoc, noLoc,
      nullptr, toStringTy, params, TypeLoc::withoutLoc(stringTy), swiftDecl);

  // Make the property decl
  auto errorDomainPropertyDecl = new (swiftCtx) VarDecl(
      isStatic,
      /*isLet=*/false, noLoc, swiftCtx.Id_nsErrorDomain, stringTy, swiftDecl);
  errorDomainPropertyDecl->setAccessibility(Accessibility::Public);

  swiftDecl->addMember(errorDomainPropertyDecl);
  swiftDecl->addMember(getterDecl);
  errorDomainPropertyDecl->makeComputed(noLoc, getterDecl, /*Set=*/nullptr,
                                        /*MaterializeForSet=*/nullptr, noLoc);

  getterDecl->setImplicit();
  getterDecl->setStatic(isStatic);
  getterDecl->setBodyResultType(stringTy);
  getterDecl->setAccessibility(Accessibility::Public);

  auto ret = new (swiftCtx) ReturnStmt(noLoc, domainDeclRef);
  getterDecl->setBody(
      BraceStmt::create(swiftCtx, noLoc, {ret}, noLoc, isImplicit));
  importer.registerExternalDecl(getterDecl);
  return true;
}

/// As addErrorDomain above, but performs a lookup
static bool addErrorDomain(NominalTypeDecl *swiftDecl,
                           clang::IdentifierInfo *errorDomainDeclName,
                           ClangImporter::Implementation &importer) {
  auto &clangSema = importer.getClangSema();
  clang::LookupResult lookupResult(
      clangSema, clang::DeclarationName(errorDomainDeclName),
      clang::SourceLocation(), clang::Sema::LookupNameKind::LookupOrdinaryName);

  if (!clangSema.LookupName(lookupResult, clangSema.TUScope)) {
    // Couldn't actually import it as an error enum, fall back to enum
    return false;
  }

  auto clangNamedDecl = lookupResult.getAsSingle<clang::NamedDecl>();
  if (!clangNamedDecl) {
    // Couldn't actually import it as an error enum, fall back to enum
    return false;
  }

  return addErrorDomain(swiftDecl, clangNamedDecl, importer);
}

namespace {
  /// \brief Convert Clang declarations into the corresponding Swift
  /// declarations.
  class SwiftDeclConverter
    : public clang::ConstDeclVisitor<SwiftDeclConverter, Decl *>
  {
    ClangImporter::Implementation &Impl;
    bool useSwift2Name;
    bool forwardDeclaration = false;

    /// Import the name of the given entity.
    ///
    /// This version of importFullName introduces any context-specific
    /// name importing options (e.g., if we're importing the Swift 2 version).
    ///
    /// Note: Use this rather than calling Impl.importFullName directly!
    ImportedName importFullName(const clang::NamedDecl *D,
                                Optional<ImportedName> &swift3Name,
                                ImportNameOptions options = None) {
      // Special handling when we import using the Swift 2 name.
      if (useSwift2Name) {
        // First, import based on the Swift 3 name. If that fails, we won't
        // do anything.
        swift3Name = Impl.importFullName(D, options);
        if (!*swift3Name) return *swift3Name;

        // Import using the Swift 2 name. If that fails, or if it's identical
        // to the Swift name, we won't introduce a Swift 2 stub declaration.
        auto swift2Name =
          Impl.importFullName(D, options | ImportNameFlags::Swift2Name);
        if (!swift2Name || swift2Name.Imported == swift3Name->Imported)
          return ImportedName();

        // Okay, return the Swift 2 name.
        return swift2Name;
      }

      // Just import the Swift 2 name.
      swift3Name = None;
      return Impl.importFullName(D, options);
    }

    /// \brief Create a declaration name for anonymous enums, unions and
    /// structs.
    ///
    /// Since Swift does not natively support these features, we fake them by
    /// importing them as declarations with generated names. The generated name
    /// is derived from the name of the field in the outer type. Since the
    /// anonymous type is imported as a nested type of the outer type, this
    /// generated name will most likely be unique.
    ImportedName getClangDeclName(const clang::TagDecl *decl,
                                  Optional<ImportedName> &swift3Name) {
      // If we have a name for this declaration, use it.
      if (auto name = importFullName(decl, swift3Name)) return name;

      // If that didn't succeed, check whether this is an anonymous tag declaration
      // with a corresponding typedef-name declaration.
      if (decl->getDeclName().isEmpty()) {
        if (auto *typedefForAnon = decl->getTypedefNameForAnonDecl())
          return importFullName(typedefForAnon, swift3Name);
      }

      if (!decl->isRecord())
        return ImportedName();

      // If the type has no name and no structure name, but is not anonymous,
      // generate a name for it. Specifically this is for cases like:
      //   struct a {
      //     struct {} z;
      //   }
      // Where the member z is an unnamed struct, but does have a member-name
      // and is accessible as a member of struct a.
      swift3Name = None;
      if (auto recordDecl = dyn_cast<clang::RecordDecl>(
                              decl->getLexicalDeclContext())) {
        for (auto field : recordDecl->fields()) {
          if (field->getType()->getAsTagDecl() == decl) {
            // We found the field. The field should not be anonymous, since we are
            // using its name to derive the generated declaration name.
            assert(!field->isAnonymousStructOrUnion());

            // Create a name for the declaration from the field name.
            std::string Id;
            llvm::raw_string_ostream IdStream(Id);

            const char *kind;
            if (decl->isStruct())
              kind = "struct";
            else if (decl->isUnion())
              kind = "union";
            else
              llvm_unreachable("unknown decl kind");

            IdStream << "__Unnamed_" << kind
            << "_" << field->getName();
            ImportedName Result;
            Result.Imported = Impl.SwiftContext.getIdentifier(IdStream.str());
            Result.EffectiveContext = decl->getDeclContext();
            return Result;
          }
        }
      }
      
      return ImportedName();
    }

  public:
    explicit SwiftDeclConverter(ClangImporter::Implementation &impl,
                                bool useSwift2Name)
      : Impl(impl), useSwift2Name(useSwift2Name) { }

    bool hadForwardDeclaration() const {
      return forwardDeclaration;
    }

    Decl *VisitDecl(const clang::Decl *decl) {
      return nullptr;
    }

    Decl *VisitTranslationUnitDecl(const clang::TranslationUnitDecl *decl) {
      // Note: translation units are handled specially by importDeclContext.
      return nullptr;
    }

    Decl *VisitNamespaceDecl(const clang::NamespaceDecl *decl) {
      // FIXME: Implement once Swift has namespaces.
      return nullptr;
    }

    Decl *VisitUsingDirectiveDecl(const clang::UsingDirectiveDecl *decl) {
      // Never imported.
      return nullptr;
    }

    Decl *VisitNamespaceAliasDecl(const clang::NamespaceAliasDecl *decl) {
      // FIXME: Implement once Swift has namespaces.
      return nullptr;
    }

    Decl *VisitLabelDecl(const clang::LabelDecl *decl) {
      // Labels are function-local, and therefore never imported.
      return nullptr;
    }

    /// Try to strip "Mutable" out of a type name.
    clang::IdentifierInfo *
    getImmutableCFSuperclassName(const clang::TypedefNameDecl *decl) {
      StringRef name = decl->getName();

      // Split at the first occurrence of "Mutable".
      StringRef _mutable = "Mutable";
      auto mutableIndex = camel_case::findWord(name, _mutable);
      if (mutableIndex == StringRef::npos)
        return nullptr;

      StringRef namePrefix = name.substr(0, mutableIndex);
      StringRef nameSuffix = name.substr(mutableIndex + _mutable.size());

      // Abort if "Mutable" appears twice.
      if (camel_case::findWord(nameSuffix, _mutable) != StringRef::npos)
        return nullptr;

      llvm::SmallString<128> buffer;
      buffer += namePrefix;
      buffer += nameSuffix;
      return &Impl.getClangASTContext().Idents.get(buffer.str());
    }

    /// Check whether this CF typedef is a Mutable type, and if so,
    /// look for a non-Mutable typedef.
    ///
    /// If the "subclass" is:
    ///   typedef struct __foo *XXXMutableYYY;
    /// then we look for a "superclass" that matches:
    ///   typedef const struct __foo *XXXYYY;
    Type findImmutableCFSuperclass(const clang::TypedefNameDecl *decl,
                                   CFPointeeInfo subclassInfo) {
      // If this type is already immutable, it has no immutable
      // superclass.
      if (subclassInfo.isConst()) return Type();

      // If this typedef name does not contain "Mutable", it has no
      // immutable superclass.
      auto superclassName = getImmutableCFSuperclassName(decl);
      if (!superclassName) return Type();

      // Look for a typedef that successfully classifies as a CF
      // typedef with the same underlying record.
      auto superclassTypedef = Impl.lookupTypedef(superclassName);
      if (!superclassTypedef) return Type();
      auto superclassInfo = CFPointeeInfo::classifyTypedef(superclassTypedef);
      if (!superclassInfo || !superclassInfo.isRecord() ||
          !declaresSameEntity(superclassInfo.getRecord(),
                              subclassInfo.getRecord()))
        return Type();

      // Try to import the superclass.
      Decl *importedSuperclassDecl = Impl.importDeclReal(superclassTypedef,
                                                         false);
      if (!importedSuperclassDecl) return Type();

      auto importedSuperclass =
        cast<TypeDecl>(importedSuperclassDecl)->getDeclaredType();
      assert(importedSuperclass->is<ClassType>() && "must have class type");
      return importedSuperclass;
    }

    /// Attempt to find a superclass for the given CF typedef.
    Type findCFSuperclass(const clang::TypedefNameDecl *decl,
                          CFPointeeInfo info) {
      if (Type immutable = findImmutableCFSuperclass(decl, info))
        return immutable;

      // TODO: use NSObject if it exists?
      return Type();
    }

    ClassDecl *importCFClassType(const clang::TypedefNameDecl *decl,
                                 Identifier className, CFPointeeInfo info,
                                 EffectiveClangContext effectiveContext) {
      auto dc = Impl.importDeclContextOf(decl, effectiveContext);
      if (!dc) return nullptr;

      Type superclass = findCFSuperclass(decl, info);

      // TODO: maybe use NSObject as the superclass if we can find it?
      // TODO: try to find a non-mutable type to use as the superclass.

      auto theClass =
        Impl.createDeclWithClangNode<ClassDecl>(decl, SourceLoc(), className,
                                                SourceLoc(), None,
                                                nullptr, dc);
      theClass->computeType();
      theClass->setCircularityCheck(CircularityCheck::Checked);
      theClass->setSuperclass(superclass);
      theClass->setCheckedInheritanceClause();
      theClass->setAddedImplicitInitializers(); // suppress all initializers
      theClass->setForeign(true);
      addObjCAttribute(theClass, None);
      Impl.registerExternalDecl(theClass);

      SmallVector<ProtocolDecl *, 4> protocols;
      theClass->getImplicitProtocols(protocols);
      addObjCProtocolConformances(theClass, protocols);

      // Look for bridging attributes on the clang record.  We can
      // just check the most recent redeclaration, which will inherit
      // any attributes from earlier declarations.
      auto record = info.getRecord()->getMostRecentDecl();
      if (info.isConst()) {
        if (auto attr = record->getAttr<clang::ObjCBridgeAttr>()) {
          // Record the Objective-C class to which this CF type is toll-free
          // bridged.
          if (ClassDecl *objcClass = dyn_cast_or_null<ClassDecl>(
                                       Impl.importDeclByName(
                                         attr->getBridgedType()->getName()))) {
            theClass->getAttrs().add(
              new (Impl.SwiftContext) ObjCBridgedAttr(objcClass));
          }
        }
      } else {
        if (auto attr = record->getAttr<clang::ObjCBridgeMutableAttr>()) {
          // Record the Objective-C class to which this CF type is toll-free
          // bridged.
          if (ClassDecl *objcClass = dyn_cast_or_null<ClassDecl>(
                                       Impl.importDeclByName(
                                         attr->getBridgedType()->getName()))) {
            theClass->getAttrs().add(
              new (Impl.SwiftContext) ObjCBridgedAttr(objcClass));
          }
        }
      }

      return theClass;
    }

    /// Mark the given declaration as the Swift 2 variant of a Swift 3
    /// declaration with the given name.
    static void markAsSwift2Variant(Decl *decl, ImportedName swift3Name) {
      ASTContext &ctx = decl->getASTContext();

      llvm::SmallString<64> renamed;
      {
        // Render a swift_name string.
        llvm::raw_svector_ostream os(renamed);
        swift3Name.printSwiftName(os);
      }

      auto attr = AvailableAttr::createUnconditional(
                    ctx, StringRef(), ctx.AllocateCopy(renamed.str()),
                    UnconditionalAvailabilityKind::UnavailableInCurrentSwift);
      decl->getAttrs().add(attr);
      decl->setImplicit();
    }

    /// Create a typealias for the Swift 2 name of a Clang type declaration.
    Decl *importSwift2TypeAlias(const clang::NamedDecl *decl,
                                ImportedName swift2Name,
                                ImportedName swift3Name) {
      // Import the referenced declaration. If it doesn't come in as a type,
      // we don't care.
      auto importedDecl = Impl.importDecl(decl, /*useSwift2Name=*/false);
      auto typeDecl = dyn_cast_or_null<TypeDecl>(importedDecl);
      if (!typeDecl) return nullptr;

      // FIXME: We cannot currently handle generic types.
      if (auto generic = dyn_cast<GenericTypeDecl>(typeDecl)) {
        if (generic->getGenericSignature())
          return nullptr;
      }

      // Import the declaration context where this name will go. Note that
      // this is the "natural" context for the declaration, without
      // import-as-member inference or swift_name tricks.
      EffectiveClangContext effectiveContext(
                              decl->getDeclContext()->getRedeclContext());
      auto dc = Impl.importDeclContextOf(decl, effectiveContext);
      if (!dc) return nullptr;

      // Create the type alias.
      auto underlyingType = typeDecl->getDeclaredInterfaceType();
      auto alias = Impl.createDeclWithClangNode<TypeAliasDecl>(
                     decl,
                     Impl.importSourceLoc(decl->getLocStart()),
                     swift2Name.Imported.getBaseName(),
                     Impl.importSourceLoc(decl->getLocation()),
                     TypeLoc::withoutLoc(underlyingType),
                     /*genericparams*/nullptr, dc);
      alias->computeType();

      // Record that this is the Swift 2 version of this declaration.
      Impl.ImportedDecls[{decl->getCanonicalDecl(), true}] = alias;

      // Mark it as the Swift 2 variant.
      markAsSwift2Variant(alias, swift3Name);
      return alias;
    }

    Decl *VisitTypedefNameDecl(const clang::TypedefNameDecl *Decl) {
      Optional<ImportedName> swift3Name;
      auto importedName = importFullName(Decl, swift3Name);
      auto Name = importedName.Imported.getBaseName();
      if (Name.empty())
        return nullptr;

      // If we've been asked to produce a Swift 2 stub, handle it via a
      // typealias.
      if (swift3Name)
        return importSwift2TypeAlias(Decl, importedName, *swift3Name);

      Type SwiftType;
      if (Decl->getDeclContext()->getRedeclContext()->isTranslationUnit()) {
        bool IsError;
        StringRef StdlibTypeName;
        MappedTypeNameKind NameMapping;
        std::tie(SwiftType, StdlibTypeName) =
            getSwiftStdlibType(Decl, Name, Impl, &IsError, NameMapping);

        if (IsError)
          return nullptr;

        // Import 'typedef struct __Blah *BlahRef;' and
        // 'typedef const void *FooRef;' as CF types if they have the
        // right attributes or match our name whitelist.
        if (!SwiftType) {
          auto DC = Impl.importDeclContextOf(Decl,
                                             importedName.EffectiveContext);
          if (!DC)
            return nullptr;

          // Local function to create the alias, if needed.
          auto createAlias = [&](TypeDecl *primary) {
            if (!importedName.Alias) return;

            auto aliasRef = Impl.createDeclWithClangNode<TypeAliasDecl>(
                              Decl,
                              Impl.importSourceLoc(Decl->getLocStart()),
                              importedName.Alias.getBaseName(),
                              Impl.importSourceLoc(Decl->getLocation()),
                              TypeLoc::withoutLoc(
                                primary->getDeclaredInterfaceType()),
                              /*genericparams*/nullptr, DC);
            aliasRef->computeType();

            // Record this as the alternate declaration.
            Impl.AlternateDecls[primary] = aliasRef;

            // The "Ref" variants have been removed.
            auto attr =
              AvailableAttr::createUnconditional(
                Impl.SwiftContext,
                "",
                primary->getName().str(),
                UnconditionalAvailabilityKind::UnavailableInSwift);
            aliasRef->getAttrs().add(attr);
          };

          if (auto pointee = CFPointeeInfo::classifyTypedef(Decl)) {
            // If the pointee is a record, consider creating a class type.
            if (pointee.isRecord()) {
              auto swiftClass =
                  importCFClassType(Decl, Name, pointee,
                                    importedName.EffectiveContext);
              if (!swiftClass) return nullptr;

              Impl.SpecialTypedefNames[Decl->getCanonicalDecl()] =
                MappedTypeNameKind::DefineAndUse;
              createAlias(swiftClass);
              return swiftClass;
            }

            // If the pointee is another CF typedef, create an extra typealias
            // for the name without "Ref", but not a separate type.
            if (pointee.isTypedef()) {
              auto underlying =
                cast_or_null<TypeDecl>(
                  Impl.importDecl(pointee.getTypedef(),
                                  /*useSwift2Name=*/false));
              if (!underlying)
                return nullptr;

              // Create a typealias for this CF typedef.
              TypeAliasDecl *typealias = nullptr;
              typealias = Impl.createDeclWithClangNode<TypeAliasDecl>(
                            Decl,
                            Impl.importSourceLoc(Decl->getLocStart()),
                            Name,
                            Impl.importSourceLoc(Decl->getLocation()),
                            TypeLoc::withoutLoc(
                              underlying->getDeclaredInterfaceType()),
                            /*genericparams*/nullptr, DC);
              typealias->computeType();

              Impl.SpecialTypedefNames[Decl->getCanonicalDecl()] =
                MappedTypeNameKind::DefineAndUse;
              createAlias(typealias);
              return typealias;
            }

            // If the pointee is 'const void', 'CFTypeRef', bring it
            // in specifically as AnyObject.
            if (pointee.isConstVoid()) {
              auto proto = Impl.SwiftContext.getProtocol(
                                               KnownProtocolKind::AnyObject);
              if (!proto)
                return nullptr;

              // Create a typealias for this CF typedef.
              TypeAliasDecl *typealias = nullptr;
              typealias = Impl.createDeclWithClangNode<TypeAliasDecl>(
                            Decl,
                            Impl.importSourceLoc(Decl->getLocStart()),
                            Name,
                            Impl.importSourceLoc(Decl->getLocation()),
                            TypeLoc::withoutLoc(
                              proto->getDeclaredInterfaceType()),
                            /*genericparams*/nullptr, DC);
              typealias->computeType();

              Impl.SpecialTypedefNames[Decl->getCanonicalDecl()] =
                MappedTypeNameKind::DefineAndUse;
              createAlias(typealias);
              return typealias;
            }
          }
        }

        if (SwiftType) {
          // Note that this typedef-name is special.
          Impl.SpecialTypedefNames[Decl->getCanonicalDecl()] = NameMapping;

          if (NameMapping == MappedTypeNameKind::DoNothing) {
            // Record the remapping using the name of the Clang declaration.
            // This will be useful for type checker diagnostics when
            // a user tries to use the Objective-C/C type instead of the
            // Swift type.
            Impl.SwiftContext.RemappedTypes[Decl->getNameAsString()]
              = SwiftType;

            // Don't create an extra typealias in the imported module because
            // doing so will cause confusion (or even lookup ambiguity) between
            // the name in the imported module and the same name in the
            // standard library.
            if (auto *NAT = dyn_cast<NameAliasType>(SwiftType.getPointer()))
              return NAT->getDecl();

            auto *NTD = SwiftType->getAnyNominal();
            assert(NTD);
            return NTD;
          }
        }
      }

      auto DC = Impl.importDeclContextOf(Decl, importedName.EffectiveContext);
      if (!DC)
        return nullptr;

      // Check for swift_newtype
<<<<<<< HEAD
      if (!SwiftType && Impl.HonorSwiftNewtypeAttr && !useSwift2Name) {
        if (auto newtypeAttr =
                Decl->template getAttr<clang::SwiftNewtypeAttr>()) {
=======
      if (!SwiftType) {
        if (auto newtypeAttr = Impl.getSwiftNewtypeAttr(Decl)) {
>>>>>>> 180098ea
          switch (newtypeAttr->getNewtypeKind()) {
          case clang::SwiftNewtypeAttr::NK_Enum:
            // TODO: import as closed enum instead

            // For now, fall through and treat as a struct
          case clang::SwiftNewtypeAttr::NK_Struct: {

            auto &cxt = Impl.SwiftContext;
            auto Loc = Impl.importSourceLoc(Decl->getLocation());

            auto structDecl = Impl.createDeclWithClangNode<StructDecl>(
                Decl, Loc, Name, Loc, None, nullptr, DC);
            structDecl->computeType();

            ProtocolDecl *protocols[] = {
                cxt.getProtocol(KnownProtocolKind::RawRepresentable),
            };

            // Import the type of the underlying storage
            auto storedUnderlyingType = Impl.importType(
                Decl->getUnderlyingType(), ImportTypeKind::Value,
                isInSystemModule(DC),
                Decl->getUnderlyingType()->isBlockPointerType(),
                OTK_Optional);

            // Find a bridged type, which may be different
            auto computedPropertyUnderlyingType = Impl.importType(
                Decl->getUnderlyingType(), ImportTypeKind::Property,
                isInSystemModule(DC),
                Decl->getUnderlyingType()->isBlockPointerType(),
                OTK_Optional);

            if (storedUnderlyingType.getCanonicalTypeOrNull() ==
                computedPropertyUnderlyingType.getCanonicalTypeOrNull()) {
              // Simple, our stored type is already bridged
              makeStructRawValued(structDecl, storedUnderlyingType,
                                  {KnownProtocolKind::RawRepresentable},
                                  protocols);
            } else {
              // We need to make a stored rawValue or storage type, and a
              // computed one of bridged type.
              makeStructRawValuedWithBridge(
                  structDecl, storedUnderlyingType,
                  computedPropertyUnderlyingType,
                  {KnownProtocolKind::RawRepresentable}, protocols);
            }

            Impl.ImportedDecls[{Decl->getCanonicalDecl(), useSwift2Name}]
              = structDecl;
            Impl.registerExternalDecl(structDecl);
            return structDecl;
          }
        }

        }
      }

      if (!SwiftType) {
        // Import typedefs of blocks as their fully-bridged equivalent Swift
        // type. That matches how we want to use them in most cases. All other
        // types should be imported in a non-bridged way.
        clang::QualType ClangType = Decl->getUnderlyingType();
        SwiftType = Impl.importType(ClangType,
                                    ImportTypeKind::Typedef,
                                    isInSystemModule(DC),
                                    ClangType->isBlockPointerType(),
                                    OTK_Optional);
      }

      if (!SwiftType)
        return nullptr;

      auto Loc = Impl.importSourceLoc(Decl->getLocation());
      auto Result = Impl.createDeclWithClangNode<TypeAliasDecl>(Decl,
                                      Impl.importSourceLoc(Decl->getLocStart()),
                                      Name,
                                      Loc,
                                      TypeLoc::withoutLoc(SwiftType),
                                      /*genericparams*/nullptr, DC);
      Result->computeType();
      return Result;
    }

    Decl *
    VisitUnresolvedUsingTypenameDecl(const
                                     clang::UnresolvedUsingTypenameDecl *decl) {
      // Note: only occurs in templates.
      return nullptr;
    }
    
    /// \brief Create a default constructor that initializes a struct to zero.
    ConstructorDecl *createDefaultConstructor(StructDecl *structDecl) {
      auto &context = Impl.SwiftContext;
      
      // Create the 'self' declaration.
      auto selfDecl = ParamDecl::createSelf(SourceLoc(), structDecl,
                                            /*static*/false, /*inout*/true);
      
      // self & param.
      auto emptyPL = ParameterList::createEmpty(context);

      // Create the constructor.
      DeclName name(context, context.Id_init, emptyPL);
      auto constructor =
        new (context) ConstructorDecl(name, structDecl->getLoc(),
                                      OTK_None, SourceLoc(), selfDecl, emptyPL,
                                      nullptr, SourceLoc(), structDecl);
      
      // Set the constructor's type.
      auto selfType = structDecl->getDeclaredTypeInContext();
      auto selfMetatype = MetatypeType::get(selfType);
      auto emptyTy = TupleType::getEmpty(context);
      auto fnTy = FunctionType::get(emptyTy, selfType);
      auto allocFnTy = FunctionType::get(selfMetatype, fnTy);
      auto initFnTy = FunctionType::get(selfType, fnTy);
      constructor->setType(allocFnTy);
      constructor->setInitializerType(initFnTy);
      
      constructor->setAccessibility(Accessibility::Public);

      // Mark the constructor transparent so that we inline it away completely.
      constructor->getAttrs().add(
                              new (context) TransparentAttr(/*implicit*/ true));

      // Use a builtin to produce a zero initializer, and assign it to self.
      constructor->setBodySynthesizer([](AbstractFunctionDecl *constructor) {
        ASTContext &context = constructor->getASTContext();

        // Construct the left-hand reference to self.
        Expr *lhs =
            new (context) DeclRefExpr(constructor->getImplicitSelfDecl(),
                                      DeclNameLoc(), /*implicit=*/true);

        // Construct the right-hand call to Builtin.zeroInitializer.
        Identifier zeroInitID = context.getIdentifier("zeroInitializer");
        auto zeroInitializerFunc =
            cast<FuncDecl>(getBuiltinValueDecl(context, zeroInitID));
        auto zeroInitializerRef = new (context) DeclRefExpr(zeroInitializerFunc,
                                                            DeclNameLoc(),
                                                            /*implicit*/ true);
        auto emptyTuple = TupleExpr::createEmpty(context, SourceLoc(),
                                                 SourceLoc(),
                                                 /*implicit*/ true);
        auto call = new (context) CallExpr(zeroInitializerRef, emptyTuple,
                                           /*implicit*/ true);

        auto assign = new (context) AssignExpr(lhs, SourceLoc(), call,
                                               /*implicit*/ true);

        // Create the function body.
        auto body = BraceStmt::create(context, SourceLoc(), { assign },
                                      SourceLoc());
        constructor->setBody(body);
      });

      // Add this as an external definition.
      Impl.registerExternalDecl(constructor);

      // We're done.
      return constructor;
    }

    /// Make a struct declaration into a raw-value-backed struct
    ///
    /// \param structDecl the struct to make a raw value for
    /// \param underlyingType the type of the raw value
    /// \param synthesizedProtocolAttrs synthesized protocol attributes to add
    /// \param protocols the protocols to make this struct conform to
    /// \param setterAccessibility the accessibility of the raw value's setter
    /// \param isLet whether the raw value should be a let
    /// \param makeUnlabeledValueInit whether to also create an unlabeled init
    /// \param isImplicit whether to mark the rawValue as implicit
    ///
    /// This will perform most of the work involved in making a new Swift struct
    /// be backed by a raw value. This will populated derived protocols and
    /// synthesized protocols, add the new variable and pattern bindings, and
    /// create the inits parameterized over a raw value
    ///
    template <unsigned N>
    void makeStructRawValued(
        StructDecl *structDecl,
        Type underlyingType,
        ArrayRef<KnownProtocolKind> synthesizedProtocolAttrs,
        ProtocolDecl *const(&protocols)[N],
        Accessibility setterAccessibility = Accessibility::Private,
        bool isLet = true,
        bool makeUnlabeledValueInit = false,
        bool isImplicit = true) {
      auto &cxt = Impl.SwiftContext;
      addProtocolsToStruct(structDecl, synthesizedProtocolAttrs, protocols);

      // Create a variable to store the underlying value.
      VarDecl *var;
      PatternBindingDecl *patternBinding;
      std::tie(var, patternBinding) =
          createVarWithPattern(cxt, structDecl, cxt.Id_rawValue, underlyingType,
                               isLet, isImplicit, setterAccessibility);

      structDecl->setHasDelayedMembers();

      // Create constructors to initialize that value from a value of the
      // underlying type.
      if (makeUnlabeledValueInit)
        structDecl->addMember(createValueConstructor(
            structDecl, var,
            /*wantCtorParamNames=*/false,
            /*wantBody=*/!Impl.hasFinishedTypeChecking()));
      structDecl->addMember(
          createValueConstructor(structDecl, var,
                                 /*wantCtorParamNames=*/true,
                                 /*wantBody=*/!Impl.hasFinishedTypeChecking()));
      structDecl->addMember(patternBinding);
      structDecl->addMember(var);
    }

    /// Make a struct declaration into a raw-value-backed struct, with
    /// bridged computed rawValue property which differs from stored backing
    ///
    /// \param structDecl the struct to make a raw value for
    /// \param storedUnderlyingType the type of the stored raw value
    /// \param bridgedType the type of the 'rawValue' computed property bridge
    /// \param synthesizedProtocolAttrs synthesized protocol attributes to add
    /// \param protocols the protocols to make this struct conform to
    ///
    /// This will perform most of the work involved in making a new Swift struct
    /// be backed by a stored raw value and computed raw value of bridged type.
    /// This will populated derived protocols and synthesized protocols, add the
    /// new variable and pattern bindings, and create the inits parameterized
    /// over a bridged type that will cast to the stored type, as appropriate.
    ///
    template <unsigned N> void makeStructRawValuedWithBridge(
        StructDecl *structDecl,
        Type storedUnderlyingType,
        Type bridgedType,
        ArrayRef<KnownProtocolKind> synthesizedProtocolAttrs,
        ProtocolDecl *const(&protocols)[N]) {
      auto &cxt = Impl.SwiftContext;
      addProtocolsToStruct(structDecl, synthesizedProtocolAttrs,
                           protocols);

      auto storedVarName = cxt.getIdentifier("_rawValue");
      auto computedVarName = cxt.Id_rawValue;

      // Create a variable to store the underlying value.
      VarDecl *storedVar;
      PatternBindingDecl *storedPatternBinding;
      std::tie(storedVar, storedPatternBinding) = createVarWithPattern(
          cxt, structDecl, storedVarName, storedUnderlyingType, /*isLet=*/false,
          /*isImplicit=*/true, Accessibility::Private);

      //
      // Create a computed value variable
      auto dre = new (cxt) DeclRefExpr(
          storedVar, {}, true, AccessSemantics::Ordinary, storedUnderlyingType);
      auto coerce = new (cxt)
          CoerceExpr(dre, {}, {nullptr, bridgedType});
      auto computedVar = cast<VarDecl>(Impl.createConstant(
          computedVarName, structDecl, bridgedType, coerce,
          ConstantConvertKind::Coerce, false, {}));
      computedVar->setImplicit();
      computedVar->setAccessibility(Accessibility::Public);

      // Create a pattern binding to describe the variable.

      Pattern *computedVarPattern = createTypedNamedPattern(computedVar);
      auto computedPatternBinding = PatternBindingDecl::create(
          cxt, SourceLoc(), StaticSpellingKind::None, SourceLoc(),
          computedVarPattern, nullptr, structDecl);

      auto init = createValueConstructor(structDecl, computedVar,
                                         /*wantCtorParamNames=*/true,
                                         /*wantBody=*/false);
      // Insert our custom init body
      if (!Impl.hasFinishedTypeChecking()) {
        auto selfDecl = ParamDecl::createSelf(SourceLoc(), structDecl,
                                              /*static*/ false, /*inout*/ true);
        // Construct left-hand side.
        Expr *lhs = new (cxt) DeclRefExpr(selfDecl, DeclNameLoc(),
                                          /*Implicit=*/true);
        lhs = new (cxt) MemberRefExpr(lhs, SourceLoc(), storedVar,
                                      DeclNameLoc(), /*Implicit=*/true);

        // Construct right-hand side.
        // FIXME: get the parameter from the init, and plug it in here.
        auto rhs = new (cxt)
            DeclRefExpr(init->getParameterList(1)->get(0), DeclNameLoc(),
                        /*Implicit=*/true);

        // Add assignment.
        auto assign = new (cxt) AssignExpr(lhs, SourceLoc(), rhs,
                                           /*Implicit=*/true);
        auto body = BraceStmt::create(cxt, SourceLoc(), {assign}, SourceLoc());
        init->setBody(body);

        // We want to inline away as much of this as we can
        init->getAttrs().add(new (cxt) TransparentAttr(/*implicit*/ true));
      }

      structDecl->setHasDelayedMembers();
      structDecl->addMember(init);
      structDecl->addMember(storedPatternBinding);
      structDecl->addMember(storedVar);
      structDecl->addMember(computedPatternBinding);
      structDecl->addMember(computedVar);
    }

    /// \brief Create a constructor that initializes a struct from its members.
    ConstructorDecl *createValueConstructor(StructDecl *structDecl,
                                            ArrayRef<VarDecl *> members,
                                            bool wantCtorParamNames,
                                            bool wantBody) {
      auto &context = Impl.SwiftContext;

      // Create the 'self' declaration.
      auto selfDecl = ParamDecl::createSelf(SourceLoc(), structDecl,
                                            /*static*/false, /*inout*/true);

      // Construct the set of parameters from the list of members.
      SmallVector<ParamDecl*, 8> valueParameters;
      for (auto var : members) {
        Identifier argName = wantCtorParamNames ? var->getName()
                                                : Identifier();
        auto param = new (context) ParamDecl(/*IsLet*/ true, SourceLoc(),
                                             SourceLoc(), argName,
                                             SourceLoc(), var->getName(),
                                             var->getType(), structDecl);
        valueParameters.push_back(param);
      }

      // self & param.
      ParameterList *paramLists[] = {
        ParameterList::createWithoutLoc(selfDecl),
        ParameterList::create(context, valueParameters)
      };
      
      // Create the constructor
      DeclName name(context, context.Id_init, paramLists[1]);
      auto constructor =
        new (context) ConstructorDecl(name, structDecl->getLoc(),
                                      OTK_None, SourceLoc(),
                                      selfDecl, paramLists[1],
                                      nullptr, SourceLoc(), structDecl);

      // Set the constructor's type.
      auto paramTy = paramLists[1]->getType(context);
      auto selfType = structDecl->getDeclaredTypeInContext();
      auto selfMetatype = MetatypeType::get(selfType);
      auto fnTy = FunctionType::get(paramTy, selfType);
      auto allocFnTy = FunctionType::get(selfMetatype, fnTy);
      auto initFnTy = FunctionType::get(selfType, fnTy);
      constructor->setType(allocFnTy);
      constructor->setInitializerType(initFnTy);
      
      constructor->setAccessibility(Accessibility::Public);

      // Make the constructor transparent so we inline it away completely.
      constructor->getAttrs().add(
                              new (context) TransparentAttr(/*implicit*/ true));

      if (wantBody) {
        // Assign all of the member variables appropriately.
        SmallVector<ASTNode, 4> stmts;

        // To keep DI happy, initialize stored properties before computed.
        for (unsigned pass = 0; pass < 2; pass++) {
          for (unsigned i = 0, e = members.size(); i < e; i++) {
            auto var = members[i];
            if (var->hasStorage() == (pass != 0))
              continue;

            // Construct left-hand side.
            Expr *lhs = new (context) DeclRefExpr(selfDecl, DeclNameLoc(),
                                                  /*Implicit=*/true);
            lhs = new (context) MemberRefExpr(lhs, SourceLoc(), var,
                                              DeclNameLoc(), /*Implicit=*/true);

            // Construct right-hand side.
            auto rhs = new (context) DeclRefExpr(valueParameters[i],
                                                 DeclNameLoc(),
                                                 /*Implicit=*/true);

            // Add assignment.
            stmts.push_back(new (context) AssignExpr(lhs, SourceLoc(), rhs,
                                                     /*Implicit=*/true));
          }
        }

        // Create the function body.
        auto body = BraceStmt::create(context, SourceLoc(), stmts, SourceLoc());
        constructor->setBody(body);
      }

      // Add this as an external definition.
      Impl.registerExternalDecl(constructor);

      // We're done.
      return constructor;
    }
    
    /// Import an NS_ENUM constant as a case of a Swift enum.
    Decl *importEnumCase(const clang::EnumConstantDecl *decl,
                         const clang::EnumDecl *clangEnum,
                         EnumDecl *theEnum,
                         Decl *swift3Decl = nullptr) {
      auto &context = Impl.SwiftContext;
      Optional<ImportedName> swift3Name;
      auto name = importFullName(decl, swift3Name).Imported.getBaseName();
      if (name.empty())
        return nullptr;

      if (swift3Name) {
        // We're creating a Swift 2 stub. Treat it as an enum case alias.
        if (!swift3Decl) return nullptr;

        // If the Swift 3 declaration was unavailable, don't map to it.
        // FIXME: This eliminates spurious errors, but affects QoI.
        if (swift3Decl->getAttrs().isUnavailable(Impl.SwiftContext))
          return nullptr;

        auto swift3Case = dyn_cast<EnumElementDecl>(swift3Decl);
        if (!swift3Case) return nullptr;

        auto swift2Case = importEnumCaseAlias(name, decl, swift3Case,
                                              clangEnum, theEnum);
        if (swift2Case) markAsSwift2Variant(swift2Case, *swift3Name);

        return swift2Case;
      }

      // Use the constant's underlying value as its raw value in Swift.
      bool negative = false;
      llvm::APSInt rawValue = decl->getInitVal();
      
      // Did we already import an enum constant for this enum with the
      // same value? If so, import it as a standalone constant.
      auto insertResult =
        Impl.EnumConstantValues.insert({{clangEnum, rawValue}, nullptr});
      if (!insertResult.second)
        return importEnumCaseAlias(name, decl, insertResult.first->second,
                                   clangEnum, theEnum);

      if (clangEnum->getIntegerType()->isSignedIntegerOrEnumerationType()
          && rawValue.slt(0)) {
        rawValue = -rawValue;
        negative = true;
      }
      llvm::SmallString<12> rawValueText;
      rawValue.toString(rawValueText, 10, /*signed*/ false);
      StringRef rawValueTextC
        = context.AllocateCopy(StringRef(rawValueText));
      auto rawValueExpr = new (context) IntegerLiteralExpr(rawValueTextC,
                                                       SourceLoc(),
                                                       /*implicit*/ false);
      if (negative)
        rawValueExpr->setNegative(SourceLoc());
      
      auto element
        = Impl.createDeclWithClangNode<EnumElementDecl>(decl, SourceLoc(),
                                        name, TypeLoc(),
                                        SourceLoc(), rawValueExpr,
                                        theEnum);
      insertResult.first->second = element;

      // Give the enum element the appropriate type.
      element->computeType();

      Impl.importAttributes(decl, element);

      return element;
    }
    
    /// Import an NS_OPTIONS constant as a static property of a Swift struct.
    ///
    /// This is also used to import enum case aliases.
    Decl *importOptionConstant(const clang::EnumConstantDecl *decl,
                               const clang::EnumDecl *clangEnum,
                               NominalTypeDecl *theStruct) {
      Optional<ImportedName> swift3Name;
      auto name = importFullName(decl, swift3Name).Imported.getBaseName();
      if (name.empty())
        return nullptr;

      // Create the constant.
      auto convertKind = ConstantConvertKind::Construction;
      if (isa<EnumDecl>(theStruct))
        convertKind = ConstantConvertKind::ConstructionWithUnwrap;
      Decl *CD = Impl.createConstant(name, theStruct,
                                     theStruct->getDeclaredTypeInContext(),
                                     clang::APValue(decl->getInitVal()),
                                     convertKind, /*isStatic*/ true, decl);
      Impl.importAttributes(decl, CD);

      // NS_OPTIONS members that have a value of 0 (typically named "None") do
      // not operate as a set-like member.  Mark them unavailable with a message
      // that says that they should be used as [].
      if (!decl->getInitVal() && !CD->getAttrs().hasAttribute<AvailableAttr>()){
        /// Create an AvailableAttr that indicates specific availability
        /// for all platforms.
        auto attr =
          AvailableAttr::createUnconditional(Impl.SwiftContext,
                           "use [] to construct an empty option set");
        CD->getAttrs().add(attr);
      }

      // If this is a Swift 2 stub, mark it as such.
      if (swift3Name)
        markAsSwift2Variant(CD, *swift3Name);

      return CD;
    }

    /// Import \p alias as an alias for the imported constant \p original.
    ///
    /// This builds the getter in a way that's compatible with switch
    /// statements. Changing the body here may require changing
    /// TypeCheckPattern.cpp as well.
    Decl *importEnumCaseAlias(Identifier name,
                              const clang::EnumConstantDecl *alias,
                              EnumElementDecl *original,
                              const clang::EnumDecl *clangEnum,
                              NominalTypeDecl *importedEnum) {
      if (name.empty())
        return nullptr;
      
      // Construct the original constant. Enum constants without payloads look
      // like simple values, but actually have type 'MyEnum.Type -> MyEnum'.
      auto constantRef = new (Impl.SwiftContext) DeclRefExpr(original,
                                                             DeclNameLoc(),
                                                             /*implicit*/true);
      Type importedEnumTy = importedEnum->getDeclaredTypeInContext();
      auto typeRef = TypeExpr::createImplicit(importedEnumTy,
                                              Impl.SwiftContext);
      auto instantiate = new (Impl.SwiftContext) DotSyntaxCallExpr(constantRef,
                                                                   SourceLoc(),
                                                                   typeRef);
      instantiate->setType(importedEnumTy);

      Decl *CD = Impl.createConstant(name, importedEnum, importedEnumTy,
                                     instantiate, ConstantConvertKind::None,
                                     /*isStatic*/ true, alias);
      Impl.importAttributes(alias, CD);
      return CD;
    }

    template<unsigned N>
    void populateInheritedTypes(NominalTypeDecl *nominal,
                                ProtocolDecl * const (&protocols)[N]) {
      TypeLoc inheritedTypes[N];
      for_each(MutableArrayRef<TypeLoc>(inheritedTypes),
               ArrayRef<ProtocolDecl *>(protocols),
               [](TypeLoc &tl, ProtocolDecl *proto) {
                 tl = TypeLoc::withoutLoc(proto->getDeclaredType());
               });
      nominal->setInherited(Impl.SwiftContext.AllocateCopy(inheritedTypes));
      nominal->setCheckedInheritanceClause();
    }

    /// Add protocol conformances and synthesized protocol attributes
    template <unsigned N>
    void
    addProtocolsToStruct(StructDecl *structDecl,
                         ArrayRef<KnownProtocolKind> synthesizedProtocolAttrs,
                         ProtocolDecl *const(&protocols)[N]) {
      populateInheritedTypes(structDecl, protocols);

      // Note synthesized protocols
      for (auto kind : synthesizedProtocolAttrs)
        structDecl->getAttrs().add(new (Impl.SwiftContext)
                                       SynthesizedProtocolAttr(kind));
    }

    NominalTypeDecl *importAsOptionSetType(DeclContext *dc,
                                           Identifier name,
                                           const clang::EnumDecl *decl) {
      ASTContext &cxt = Impl.SwiftContext;
      
      // Compute the underlying type.
      auto underlyingType = Impl.importType(decl->getIntegerType(),
                                            ImportTypeKind::Enum,
                                            isInSystemModule(dc),
                                            /*isFullyBridgeable*/false);
      if (!underlyingType)
        return nullptr;

      auto Loc = Impl.importSourceLoc(decl->getLocation());

      // Create a struct with the underlying type as a field.
      auto structDecl = Impl.createDeclWithClangNode<StructDecl>(decl,
        Loc, name, Loc, None, nullptr, dc);
      structDecl->computeType();

      ProtocolDecl *protocols[]
        = {cxt.getProtocol(KnownProtocolKind::OptionSet)};
      makeStructRawValued(structDecl, underlyingType,
                          {KnownProtocolKind::OptionSet}, protocols);
      return structDecl;
    }
    

    Decl *VisitEnumDecl(const clang::EnumDecl *decl) {
      decl = decl->getDefinition();
      if (!decl) {
        forwardDeclaration = true;
        return nullptr;
      }

      Optional<ImportedName> swift3Name;
      auto importedName = getClangDeclName(decl, swift3Name);
      if (!importedName)
        return nullptr;

      // If we've been asked to produce a Swift 2 stub, handle it via a
      // typealias.
      if (swift3Name)
        return importSwift2TypeAlias(decl, importedName, *swift3Name);

      auto dc = Impl.importDeclContextOf(decl, importedName.EffectiveContext);
      if (!dc)
        return nullptr;
      
      ASTContext &cxt = Impl.SwiftContext;
      auto name = importedName.Imported.getBaseName();

      // Create the enum declaration and record it.
      NominalTypeDecl *result;
      auto enumInfo = Impl.getEnumInfo(decl);
      auto enumKind = enumInfo.getKind();
      switch (enumKind) {
      case EnumKind::Constants: {
        // There is no declaration. Rather, the type is mapped to the
        // underlying type.
        return nullptr;
      }

      case EnumKind::Unknown: {
        // Compute the underlying type of the enumeration.
        auto underlyingType = Impl.importType(decl->getIntegerType(),
                                              ImportTypeKind::Enum,
                                              isInSystemModule(dc),
                                              /*isFullyBridgeable*/false);
        if (!underlyingType)
          return nullptr;

        auto Loc = Impl.importSourceLoc(decl->getLocation());
        auto structDecl = Impl.createDeclWithClangNode<StructDecl>(decl,
          Loc, name, Loc, None, nullptr, dc);
        structDecl->computeType();

        ProtocolDecl *protocols[]
          = {cxt.getProtocol(KnownProtocolKind::RawRepresentable),
             cxt.getProtocol(KnownProtocolKind::Equatable)};
        makeStructRawValued(structDecl, underlyingType,
                            {KnownProtocolKind::RawRepresentable}, protocols,
                            /*setterAccessibility=*/Accessibility::Public,
                            /*isLet=*/false,
                            /*makeUnlabeledValueInit=*/true,
                            /*isImplicit=*/false);

        result = structDecl;
        break;
      }

      case EnumKind::Enum: {
        auto &swiftCtx = Impl.SwiftContext;
        EnumDecl *nativeDecl;
        bool declaredNative = hasNativeSwiftDecl(decl, name, dc, nativeDecl);
        if (declaredNative && nativeDecl)
          return nativeDecl;

        // Compute the underlying type.
        auto underlyingType = Impl.importType(
            decl->getIntegerType(), ImportTypeKind::Enum, isInSystemModule(dc),
            /*isFullyBridgeable*/ false);
        if (!underlyingType)
          return nullptr;

        auto enumDecl = Impl.createDeclWithClangNode<EnumDecl>(
            decl, Impl.importSourceLoc(decl->getLocStart()), name,
            Impl.importSourceLoc(decl->getLocation()), None, nullptr, dc);
        enumDecl->computeType();

        // Set up the C underlying type as its Swift raw type.
        enumDecl->setRawType(underlyingType);

        // Add protocol declarations to the enum declaration.
        SmallVector<TypeLoc, 2> inheritedTypes;
        inheritedTypes.push_back(TypeLoc::withoutLoc(underlyingType));
        if (enumInfo.isErrorEnum())
          inheritedTypes.push_back(TypeLoc::withoutLoc(
              swiftCtx.getProtocol(KnownProtocolKind::BridgedNSError)
                  ->getDeclaredType()));
        enumDecl->setInherited(swiftCtx.AllocateCopy(inheritedTypes));
        enumDecl->setCheckedInheritanceClause();

        // Set up error conformance to be lazily expanded
        if (enumInfo.isErrorEnum())
          enumDecl->getAttrs().add(new (swiftCtx) SynthesizedProtocolAttr(
              KnownProtocolKind::BridgedNSError));

        // Provide custom implementations of the init(rawValue:) and rawValue
        // conversions that just do a bitcast. We can't reliably filter a
        // C enum without additional knowledge that the type has no
        // undeclared values, and won't ever add cases.
        auto rawValueConstructor = makeEnumRawValueConstructor(Impl, enumDecl);

        auto varName = swiftCtx.Id_rawValue;
        auto rawValue = new (swiftCtx) VarDecl(/*static*/ false,
                                               /*IsLet*/ false,
                                               SourceLoc(), varName,
                                               underlyingType, enumDecl);
        rawValue->setImplicit();
        rawValue->setAccessibility(Accessibility::Public);
        rawValue->setSetterAccessibility(Accessibility::Private);

        // Create a pattern binding to describe the variable.
        Pattern *varPattern = createTypedNamedPattern(rawValue);

        auto rawValueBinding = PatternBindingDecl::create(
            swiftCtx, SourceLoc(), StaticSpellingKind::None, SourceLoc(),
            varPattern, nullptr, enumDecl);

        auto rawValueGetter = makeEnumRawValueGetter(Impl, enumDecl, rawValue);

        enumDecl->addMember(rawValueConstructor);
        enumDecl->addMember(rawValueGetter);
        enumDecl->addMember(rawValue);
        enumDecl->addMember(rawValueBinding);
        result = enumDecl;

        // Add the domain error member
        if (enumInfo.isErrorEnum())
          addErrorDomain(enumDecl, enumInfo.getErrorDomain(), Impl);

        break;
      }

      case EnumKind::Options: {
        result = importAsOptionSetType(dc, name, decl);
        if (!result)
          return nullptr;
        
        break;
      }
      }
      Impl.ImportedDecls[{decl->getCanonicalDecl(), useSwift2Name}] = result;

      // Import each of the enumerators.
      
      bool addEnumeratorsAsMembers;
      switch (enumKind) {
      case EnumKind::Constants:
      case EnumKind::Unknown:
        addEnumeratorsAsMembers = false;
        break;
      case EnumKind::Options:
      case EnumKind::Enum:
        addEnumeratorsAsMembers = true;
        break;
      }
      
      for (auto ec = decl->enumerator_begin(), ecEnd = decl->enumerator_end();
           ec != ecEnd; ++ec) {
        Decl *enumeratorDecl;
        Decl *swift2EnumeratorDecl = nullptr;
        switch (enumKind) {
        case EnumKind::Constants:
        case EnumKind::Unknown:
          enumeratorDecl = Impl.importDecl(*ec, /*useSwift2Name=*/false);
          swift2EnumeratorDecl = Impl.importDecl(*ec, /*useSwift2Name=*/true);
          break;
        case EnumKind::Options:
          enumeratorDecl = SwiftDeclConverter(Impl, /*useSwift2Name=*/false)
                             .importOptionConstant(*ec, decl, result);
          swift2EnumeratorDecl = SwiftDeclConverter(Impl,/*useSwift2Name=*/true)
                                   .importOptionConstant(*ec, decl, result);
          break;
        case EnumKind::Enum:
          enumeratorDecl = SwiftDeclConverter(Impl, /*useSwift2Name=*/false)
                             .importEnumCase(*ec, decl, cast<EnumDecl>(result));
          swift2EnumeratorDecl = SwiftDeclConverter(Impl,/*useSwift2Name=*/true)
                                   .importEnumCase(*ec, decl,
                                                   cast<EnumDecl>(result),
                                                   enumeratorDecl);
          break;
        }
        if (!enumeratorDecl)
          continue;

        if (addEnumeratorsAsMembers) {
          result->addMember(enumeratorDecl);
          if (auto *var = dyn_cast<VarDecl>(enumeratorDecl))
            result->addMember(var->getGetter());

          if (swift2EnumeratorDecl) {
            result->addMember(swift2EnumeratorDecl);
            if (auto *var = dyn_cast<VarDecl>(swift2EnumeratorDecl))
              result->addMember(var->getGetter());
          }
        }
      }

      // Add the type decl to ExternalDefinitions so that we can type-check
      // raw values and SILGen can emit witness tables for derived conformances.
      // FIXME: There might be better ways to do this.
      Impl.registerExternalDecl(result);
      return result;
    }

    Decl *VisitRecordDecl(const clang::RecordDecl *decl) {
      // Track whether this record contains fields we can't reference in Swift
      // as stored properties.
      bool hasUnreferenceableStorage = false;
      
      // Track whether this record contains fields that can't be zero-
      // initialized.
      bool hasZeroInitializableStorage = true;

      // Track whether all fields in this record can be referenced in Swift,
      // either as stored or computed properties, in which case the record type
      // gets a memberwise initializer.
      bool hasMemberwiseInitializer = true;

      if (decl->isUnion()) {
        hasUnreferenceableStorage = true;

        // We generate initializers specially for unions below.
        hasMemberwiseInitializer = false;
      }

      // FIXME: Skip Microsoft __interfaces.
      if (decl->isInterface())
        return nullptr;

      // The types of anonymous structs or unions are never imported; their
      // fields are dumped directly into the enclosing class.
      if (decl->isAnonymousStructOrUnion())
        return nullptr;

      // FIXME: Figure out how to deal with incomplete types, since that
      // notion doesn't exist in Swift.
      decl = decl->getDefinition();
      if (!decl) {
        forwardDeclaration = true;
        return nullptr;
      }

      // Import the name.
      Optional<ImportedName> swift3Name;
      auto importedName = getClangDeclName(decl, swift3Name);
      if (!importedName)
        return nullptr;

      // If we've been asked to produce a Swift 2 stub, handle it via a
      // typealias.
      if (swift3Name)
        return importSwift2TypeAlias(decl, importedName, *swift3Name);

      auto dc = Impl.importDeclContextOf(decl, importedName.EffectiveContext);
      if (!dc)
        return nullptr;

      // Create the struct declaration and record it.
      auto name = importedName.Imported.getBaseName();
      auto result = Impl.createDeclWithClangNode<StructDecl>(decl,
                                 Impl.importSourceLoc(decl->getLocStart()),
                                 name,
                                 Impl.importSourceLoc(decl->getLocation()),
                                 None, nullptr, dc);
      result->computeType();
      Impl.ImportedDecls[{decl->getCanonicalDecl(), useSwift2Name}] = result;

      // FIXME: Figure out what to do with superclasses in C++. One possible
      // solution would be to turn them into members and add conversion
      // functions.

      // Import each of the members.
      SmallVector<VarDecl *, 4> members;
      SmallVector<ConstructorDecl *, 4> ctors;

      // FIXME: Import anonymous union fields and support field access when
      // it is nested in a struct.

      for (auto m : decl->decls()) {
        auto nd = dyn_cast<clang::NamedDecl>(m);
        if (!nd) {
          // We couldn't import the member, so we can't reference it in Swift.
          hasUnreferenceableStorage = true;
          hasMemberwiseInitializer = false;
          continue;
        }

        if (auto field = dyn_cast<clang::FieldDecl>(nd)) {
          // Skip anonymous structs or unions; they'll be dealt with via the
          // IndirectFieldDecls.
          if (field->isAnonymousStructOrUnion())
            continue;

          // Non-nullable pointers can't be zero-initialized.
          if (auto nullability = field->getType()
                ->getNullability(Impl.getClangASTContext())) {
            if (*nullability == clang::NullabilityKind::NonNull)
              hasZeroInitializableStorage = false;
          }
          // TODO: If we had the notion of a closed enum with no private
          // cases or resilience concerns, then complete NS_ENUMs with
          // no case corresponding to zero would also not be zero-
          // initializable.

          // Unnamed bitfields are just for padding and should not
          // inhibit creation of a memberwise initializer.
          if (field->isUnnamedBitfield()) {
            hasUnreferenceableStorage = true;
            continue;
          }
        }

        auto member = Impl.importDecl(nd, /*useSwift2Name=*/false);
        if (!member) {
          // We don't know what this field is. Assume it may be important in C.
          hasUnreferenceableStorage = true;
          hasMemberwiseInitializer = false;
          continue;
        }

        if (isa<TypeDecl>(member)) {
          // A struct nested inside another struct will either be logically
          // a sibling of the outer struct, or contained inside of it, depending
          // on if it has a declaration name or not.
          //
          // struct foo { struct bar { ... } baz; } // sibling
          // struct foo { struct { ... } baz; } // child
          //
          // In the latter case, we add the imported type as a nested type
          // of the parent.
          //
          // TODO: C++ types have different rules.
          if (auto nominalDecl = dyn_cast<NominalTypeDecl>(member->getDeclContext())) {
            assert(nominalDecl == result && "interesting nesting of C types?");
            nominalDecl->addMember(member);
          }
          continue;
        }

        auto VD = cast<VarDecl>(member);

        // Bitfields are imported as computed properties with Clang-generated
        // accessors.
        if (auto field = dyn_cast<clang::FieldDecl>(nd)) {
          if (field->isBitField()) {
            // We can't represent this struct completely in SIL anymore,
            // but we're still able to define a memberwise initializer.
            hasUnreferenceableStorage = true;

            makeBitFieldAccessors(Impl,
                                  const_cast<clang::RecordDecl *>(decl),
                                  result,
                                  const_cast<clang::FieldDecl *>(field),
                                  VD);
          }
        }

        if (decl->isUnion()) {
          // Union fields should only be available indirectly via a computed
          // property. Since the union is made of all of the fields at once,
          // this is a trivial accessor that casts self to the correct
          // field type.

          // FIXME: Allow indirect field access of anonymous structs.
          if (isa<clang::IndirectFieldDecl>(nd))
            continue;

          Decl *getter, *setter;
          std::tie(getter, setter) = makeUnionFieldAccessors(Impl, result, VD);
          members.push_back(VD);

          // Create labeled initializers for unions that take one of the
          // fields, which only initializes the data for that field.
          auto valueCtor =
              createValueConstructor(result, VD,
                                     /*want param names*/true,
                                     /*wantBody=*/!Impl.hasFinishedTypeChecking());
          ctors.push_back(valueCtor);
        } else {
          members.push_back(VD);
        }
      }

      bool hasReferenceableFields = !members.empty();

      if (hasZeroInitializableStorage) {
        // Add constructors for the struct.
        ctors.push_back(createDefaultConstructor(result));
        if (hasReferenceableFields && hasMemberwiseInitializer) {
          // The default zero initializer suppresses the implicit value
          // constructor that would normally be formed, so we have to add that
          // explicitly as well.
          //
          // If we can completely represent the struct in SIL, leave the body
          // implicit, otherwise synthesize one to call property setters.
          bool wantBody = (hasUnreferenceableStorage &&
                           !Impl.hasFinishedTypeChecking());
          auto valueCtor = createValueConstructor(result, members,
                                                  /*want param names*/true,
                                                  /*want body*/wantBody);
          if (!hasUnreferenceableStorage)
            valueCtor->setIsMemberwiseInitializer();

          ctors.push_back(valueCtor);
        }
      }

      for (auto member : members) {
        result->addMember(member);
      }
      
      for (auto ctor : ctors) {
        result->addMember(ctor);
      }

      result->setHasUnreferenceableStorage(hasUnreferenceableStorage);

      // Add the struct decl to ExternalDefinitions so that IRGen can emit
      // metadata for it.
      // FIXME: There might be better ways to do this.
      Impl.registerExternalDecl(result);

      return result;
    }

    Decl *VisitClassTemplateSpecializationDecl(
                 const clang::ClassTemplateSpecializationDecl *decl) {
      // FIXME: We could import specializations, but perhaps only as unnamed
      // structural types.
      return nullptr;
    }

    Decl *VisitClassTemplatePartialSpecializationDecl(
                 const clang::ClassTemplatePartialSpecializationDecl *decl) {
      // Note: templates are not imported.
      return nullptr;
    }

    Decl *VisitTemplateTypeParmDecl(const clang::TemplateTypeParmDecl *decl) {
      // Note: templates are not imported.
      return nullptr;
    }

    Decl *VisitEnumConstantDecl(const clang::EnumConstantDecl *decl) {
      auto clangEnum = cast<clang::EnumDecl>(decl->getDeclContext());
      
      Optional<ImportedName> swift3Name;
      auto importedName = importFullName(decl, swift3Name);
      if (!importedName) return nullptr;

      auto name = importedName.Imported.getBaseName();
      if (name.empty())
        return nullptr;

      switch (Impl.getEnumKind(clangEnum)) {
      case EnumKind::Constants: {
        // The enumeration was simply mapped to an integral type. Create a
        // constant with that integral type.

        // The context where the constant will be introduced.
        auto dc = Impl.importDeclContextOf(decl, importedName.EffectiveContext);
        if (!dc)
          return nullptr;

        // Enumeration type.
        auto &clangContext = Impl.getClangASTContext();
        auto type = Impl.importType(clangContext.getTagDeclType(clangEnum),
                                    ImportTypeKind::Value,
                                    isInSystemModule(dc),
                                    /*isFullyBridgeable*/false);
        if (!type)
          return nullptr;
        // FIXME: Importing the type will recursively revisit this same
        // EnumConstantDecl. Short-circuit out if we already emitted the import
        // for this decl.
        if (auto Known = Impl.importDeclCached(decl, useSwift2Name))
          return Known;

        // Create the global constant.
        auto result = Impl.createConstant(name, dc, type,
                                          clang::APValue(decl->getInitVal()),
                                          ConstantConvertKind::Coerce,
                                          /*static*/ false, decl);
        Impl.ImportedDecls[{decl->getCanonicalDecl(), useSwift2Name}] = result;

        // If this is a Swift 2 stub, mark it as such.
        if (swift3Name)
          markAsSwift2Variant(result, *swift3Name);

        return result;
      }

      case EnumKind::Unknown: {
        // The enumeration was mapped to a struct containing the integral
        // type. Create a constant with that struct type.

        // The context where the constant will be introduced.
        auto dc = Impl.importDeclContextOf(decl, importedName.EffectiveContext);
        if (!dc)
          return nullptr;

        // Import the enumeration type.
        auto enumType = Impl.importType(
                          Impl.getClangASTContext().getTagDeclType(clangEnum),
                          ImportTypeKind::Value,
                          isInSystemModule(dc),
                          /*isFullyBridgeable*/false);
        if (!enumType)
          return nullptr;

        // FIXME: Importing the type will can recursively revisit this same
        // EnumConstantDecl. Short-circuit out if we already emitted the import
        // for this decl.
        if (auto Known = Impl.importDeclCached(decl, useSwift2Name))
          return Known;

        // Create the global constant.
        auto result = Impl.createConstant(name, dc, enumType,
                                          clang::APValue(decl->getInitVal()),
                                          ConstantConvertKind::Construction,
                                          /*static*/ false, decl);
        Impl.ImportedDecls[{decl->getCanonicalDecl(), useSwift2Name}] = result;

        // If this is a Swift 2 stub, mark it as such.
        if (swift3Name)
          markAsSwift2Variant(result, *swift3Name);

        return result;
      }

      case EnumKind::Enum:
      case EnumKind::Options: {
        // The enumeration was mapped to a high-level Swift type, and its
        // elements were created as children of that enum. They aren't available
        // independently.

        // FIXME: This is gross. We shouldn't have to import
        // everything to get at the individual constants.
        return nullptr;
      }
      }
    }


    Decl *
    VisitUnresolvedUsingValueDecl(const clang::UnresolvedUsingValueDecl *decl) {
      // Note: templates are not imported.
      return nullptr;
    }

    Decl *VisitIndirectFieldDecl(const clang::IndirectFieldDecl *decl) {
      // Check whether the context of any of the fields in the chain is a
      // union. If so, don't import this field.
      for (auto f = decl->chain_begin(), fEnd = decl->chain_end(); f != fEnd;
           ++f) {
        if (auto record = dyn_cast<clang::RecordDecl>((*f)->getDeclContext())) {
          if (record->isUnion())
            return nullptr;
        }
      }

      Optional<ImportedName> swift3Name;
      auto importedName = importFullName(decl, swift3Name);
      if (!importedName) return nullptr;

      auto name = importedName.Imported.getBaseName();

      auto dc = Impl.importDeclContextOf(decl, importedName.EffectiveContext);
      if (!dc)
        return nullptr;

      auto type = Impl.importType(decl->getType(),
                                  ImportTypeKind::Variable,
                                  isInSystemModule(dc),
                                  /*isFullyBridgeable*/false);
      if (!type)
        return nullptr;

      // Map this indirect field to a Swift variable.
      auto result = Impl.createDeclWithClangNode<VarDecl>(decl,
                       /*static*/ false, /*IsLet*/ false,
                       Impl.importSourceLoc(decl->getLocStart()),
                       name, type, dc);

      // If this is a Swift 2 stub, mark is as such.
      if (swift3Name)
        markAsSwift2Variant(result, *swift3Name);

      return result;
    }

    ParameterList *getNonSelfParamList(
        const clang::FunctionDecl *decl, Optional<unsigned> selfIdx,
        ArrayRef<Identifier> argNames, bool allowNSUIntegerAsInt,
        bool isAccessor) {
      if (bool(selfIdx)) {
        assert(((decl->getNumParams() == argNames.size() + 1) || isAccessor) &&
               (*selfIdx < decl->getNumParams()) && "where's self?");
      } else {
        assert(decl->getNumParams() == argNames.size() || isAccessor);
      }

      SmallVector<const clang::ParmVarDecl *, 4> nonSelfParams;
      for (unsigned i = 0; i < decl->getNumParams(); ++i) {
        if (selfIdx && i == *selfIdx)
          continue;
        nonSelfParams.push_back(decl->getParamDecl(i));
      }
      return Impl.importFunctionParameterList(decl, nonSelfParams,
                                              decl->isVariadic(),
                                              allowNSUIntegerAsInt, argNames);
    }

    Decl *importGlobalAsInitializer(const clang::FunctionDecl *decl,
                                    DeclName name, DeclContext *dc,
                                    CtorInitializerKind initKind) {
      // TODO: Should this be an error? How can this come up?
      assert(dc->isTypeContext() && "cannot import as member onto non-type");

      // Check for some invalid imports
      if (dc->getAsProtocolOrProtocolExtensionContext()) {
        // FIXME: clang source location
        Impl.SwiftContext.Diags.diagnose({}, diag::swift_name_protocol_static,
                                         /*isInit=*/true);
        Impl.SwiftContext.Diags.diagnose({}, diag::note_while_importing,
                                         decl->getName());
        return nullptr;
      }

      bool allowNSUIntegerAsInt =
        Impl.shouldAllowNSUIntegerAsInt(isInSystemModule(dc), decl);

      SourceLoc noLoc{};
      ArrayRef<Identifier> argNames = name.getArgumentNames();

      ParameterList *parameterList = nullptr;
      if (argNames.size() == 1 && decl->getNumParams() == 0) {
        // Special case: We need to create an empty first parameter for our
        // argument label
        parameterList =
            ParameterList::createWithoutLoc(new (Impl.SwiftContext) ParamDecl(
                /*IsLet=*/true, noLoc, noLoc, argNames.front(), noLoc,
                argNames.front(), Impl.SwiftContext.TheEmptyTupleType, dc));
      } else {
        parameterList = Impl.importFunctionParameterList(
            decl, {decl->param_begin(), decl->param_end()}, decl->isVariadic(),
            allowNSUIntegerAsInt, argNames);
      }
      if (!parameterList)
        return nullptr;

      bool selfIsInOut =
          !dc->getDeclaredTypeOfContext()->hasReferenceSemantics();
      auto selfParam = ParamDecl::createSelf(noLoc, dc, /*static=*/false,
                                             /*inout=*/selfIsInOut);

      OptionalTypeKind initOptionality;
      auto resultType = Impl.importFunctionReturnType(
          decl, decl->getReturnType(), allowNSUIntegerAsInt);
      (void)resultType->getAnyOptionalObjectType(initOptionality);

      auto result = Impl.createDeclWithClangNode<ConstructorDecl>(
          decl, name, noLoc, initOptionality, noLoc, selfParam,
          parameterList,
          /*GenericParams=*/nullptr, noLoc, dc);
      result->setInitKind(initKind);
      result->setImportAsStaticMember();

      // Set the constructor's type(s).
      Type argType = parameterList->getType(Impl.SwiftContext);
      Type fnType = FunctionType::get(argType, resultType);
      Type selfType = selfParam->getType();
      result->setInitializerType(FunctionType::get(selfType, fnType));
      Type selfMetaType = MetatypeType::get(selfType->getInOutObjectType());
      result->setType(FunctionType::get(selfMetaType, fnType));

      finishFuncDecl(decl, result);
      return result;
    }

    Decl *importGlobalAsMethod(const clang::FunctionDecl *decl, DeclName name,
                               DeclContext *dc, Optional<unsigned> selfIdx) {
      if (dc->getAsProtocolOrProtocolExtensionContext() && !selfIdx) {
        // FIXME: source location...
        Impl.SwiftContext.Diags.diagnose({}, diag::swift_name_protocol_static,
                                         /*isInit=*/false);
        Impl.SwiftContext.Diags.diagnose({}, diag::note_while_importing,
                                         decl->getName());
        return nullptr;
      }

      if (!decl->hasPrototype()) {
        // FIXME: source location...
        Impl.SwiftContext.Diags.diagnose({}, diag::swift_name_no_prototype);
        Impl.SwiftContext.Diags.diagnose({}, diag::note_while_importing,
                                         decl->getName());
        return nullptr;
      }

      bool allowNSUIntegerAsInt =
          Impl.shouldAllowNSUIntegerAsInt(isInSystemModule(dc), decl);

      auto &SwiftCtx = Impl.SwiftContext;
      SourceLoc noLoc{};
      SmallVector<ParameterList *, 2> bodyParams;

      // There is an inout 'self' when we have an instance method of a
      // value-semantic type whose 'self' parameter is a
      // pointer-to-non-const.
      bool selfIsInOut = false;
      if (selfIdx && !dc->getDeclaredTypeOfContext()->hasReferenceSemantics()) {
        auto selfParam = decl->getParamDecl(*selfIdx);
        auto selfParamTy = selfParam->getType();
        if ((selfParamTy->isPointerType() || selfParamTy->isReferenceType()) &&
            !selfParamTy->getPointeeType().isConstQualified())
          selfIsInOut = true;
      }

      bodyParams.push_back(ParameterList::createWithoutLoc(
          ParamDecl::createSelf(noLoc, dc, !selfIdx.hasValue(), selfIsInOut)));
      bodyParams.push_back(getNonSelfParamList(
          decl, selfIdx, name.getArgumentNames(), allowNSUIntegerAsInt, !name));

      auto swiftResultTy = Impl.importFunctionReturnType(
          decl, decl->getReturnType(), allowNSUIntegerAsInt);
      auto fnType = ParameterList::getFullType(swiftResultTy, bodyParams);

      auto loc = Impl.importSourceLoc(decl->getLocation());
      auto nameLoc = Impl.importSourceLoc(decl->getLocation());
      auto result =
          FuncDecl::create(SwiftCtx, noLoc, StaticSpellingKind::None, loc, name,
                           nameLoc, noLoc, noLoc,
                           /*GenericParams=*/nullptr, Type(), bodyParams,
                           TypeLoc::withoutLoc(swiftResultTy), dc, decl);

      if (auto proto = dc->getAsProtocolOrProtocolExtensionContext()) {
        Type interfaceType;
        std::tie(fnType, interfaceType) =
            getProtocolMethodType(proto, fnType->castTo<AnyFunctionType>());
        result->setType(fnType);
        result->setInterfaceType(interfaceType);
      } else {
        result->setType(fnType);
      }

      result->setBodyResultType(swiftResultTy);
      result->setAccessibility(Accessibility::Public);
      if (selfIsInOut)
        result->setMutating();
      if (selfIdx) {
        result->setSelfIndex(selfIdx.getValue());
      } else {
        result->setStatic();
        result->setImportAsStaticMember();
      }
      assert(selfIdx ? result->getSelfIndex() == *selfIdx
                     : result->isImportAsStaticMember());

      if (dc->getAsClassOrClassExtensionContext())
        // FIXME: only if the class itself is not marked final
        result->getAttrs().add(new (SwiftCtx) FinalAttr(/*IsImplicit=*/true));

      finishFuncDecl(decl, result);
      return result;
    }

    /// Create an implicit property given the imported name of one of
    /// the accessors.
    VarDecl *getImplicitProperty(ImportedName importedName,
                                 const clang::FunctionDecl *accessor) {
      // Check whether we already know about the property.
      auto knownProperty = Impl.FunctionsAsProperties.find(accessor);
      if (knownProperty != Impl.FunctionsAsProperties.end())
        return knownProperty->second;

      typedef ClangImporter::Implementation::ImportedAccessorKind
        ImportedAccessorKind;

      // Determine whether we have the getter or setter.
      const clang::FunctionDecl *getter = nullptr;
      ImportedName getterName;
      Optional<ImportedName> swift3GetterName;
      const clang::FunctionDecl *setter = nullptr;
      ImportedName setterName;
      Optional<ImportedName> swift3SetterName;
      switch (importedName.AccessorKind) {
      case ImportedAccessorKind::None:
      case ImportedAccessorKind::SubscriptGetter:
      case ImportedAccessorKind::SubscriptSetter:
        llvm_unreachable("Not a property accessor");

      case ImportedAccessorKind::PropertyGetter:
        getter = accessor;
        getterName = importedName;
        break;

      case ImportedAccessorKind::PropertySetter:
        setter = accessor;
        setterName = importedName;
        break;
      }

      // Find the other accessor, if it exists.
      auto propertyName = importedName.Imported.getBaseName();
      auto lookupTable =
        Impl.findLookupTable(*Impl.getClangSubmoduleForDecl(accessor));
      assert(lookupTable && "No lookup table?");
      bool foundAccessor = false;
      for (auto entry : lookupTable->lookup(propertyName.str(),
                                            importedName.EffectiveContext)) {
        auto decl = entry.dyn_cast<clang::NamedDecl *>();
        if (!decl) continue;

        auto function = dyn_cast<clang::FunctionDecl>(decl);
        if (!function) continue;

        if (function->getCanonicalDecl() == accessor->getCanonicalDecl()) {
          foundAccessor = true;
          continue;
        }

        if (!getter) {
          // Find the self index for the getter.
          getterName = importFullName(function, swift3GetterName);
          if (!getterName) continue;

          getter = function;
          continue;
        }

        if (!setter) {
          // Find the self index for the setter.
          setterName = importFullName(function, swift3SetterName);
          if (!setterName) continue;

          setter = function;
          continue;
        }

        // We already have both a getter and a setter; something is
        // amiss, so bail out.
        return nullptr;
      }

      assert(foundAccessor && "Didn't find the original accessor? "
                              "Try clearing your module cache");

      // If there is no getter, there's nothing we can do.
      if (!getter) return nullptr;

      // Retrieve the type of the property that is implied by the getter.
      auto propertyType =
        ClangImporter::Implementation::getAccessorPropertyType(
          getter, false, getterName.SelfIndex);
      if (propertyType.isNull()) return nullptr;

      // If there is a setter, check that the property it implies
      // matches that of the getter.
      if (setter) {
        auto setterPropertyType =
          ClangImporter::Implementation::getAccessorPropertyType(
            setter, true, setterName.SelfIndex);
        if (setterPropertyType.isNull()) return nullptr;

        // If the inferred property types don't match up, we can't
        // form a property.
        if (!getter->getASTContext().hasSameType(propertyType,
                                                 setterPropertyType))
          return nullptr;
      }

      // Import the property's context.
      auto dc = Impl.importDeclContextOf(getter, getterName.EffectiveContext);
      if (!dc) return nullptr;

      // Is this a static property?
      bool isStatic = false;
      if (dc->isTypeContext() && !getterName.SelfIndex)
        isStatic = true;

      // Compute the property type.
      bool isFromSystemModule = isInSystemModule(dc);
      Type swiftPropertyType =
        Impl.importType(propertyType, ImportTypeKind::Property,
                        Impl.shouldAllowNSUIntegerAsInt(isFromSystemModule,
                                                        getter),
                        /*isFullyBridgeable*/ true,
                        OTK_ImplicitlyUnwrappedOptional);
      if (!swiftPropertyType) return nullptr;

      auto property = Impl.createDeclWithClangNode<VarDecl>(getter,
                                                            isStatic,
                                                            /*isLet=*/false,
                                                            SourceLoc(),
                                                            propertyName,
                                                            swiftPropertyType,
                                                            dc);

      // Note that we've formed this property.
      Impl.FunctionsAsProperties[getter] = property;
      if (setter) Impl.FunctionsAsProperties[setter] = property;

      // If this property is in a class or class extension context,
      // add "final".
      if (dc->getAsClassOrClassExtensionContext())
        property->getAttrs().add(new (Impl.SwiftContext)
                                     FinalAttr(/*IsImplicit=*/true));

      // Import the getter.
      FuncDecl *swiftGetter =
        dyn_cast_or_null<FuncDecl>(VisitFunctionDecl(getter, getterName, None,
                                                     property));
      if (!swiftGetter) return nullptr;
      Impl.importAttributes(getter, swiftGetter);
      Impl.ImportedDecls[{getter, useSwift2Name}] = swiftGetter;
      if (swift3GetterName)
        markAsSwift2Variant(swiftGetter, *swift3GetterName);

      // Import the setter.
      FuncDecl *swiftSetter = nullptr;
      if (setter) {
        swiftSetter = dyn_cast_or_null<FuncDecl>(
                        VisitFunctionDecl(setter, setterName, None, property));
        if (!swiftSetter) return nullptr;
        Impl.importAttributes(setter, swiftSetter);
        Impl.ImportedDecls[{setter, useSwift2Name}] = swiftSetter;
        if (swift3SetterName)
          markAsSwift2Variant(swiftSetter, *swift3SetterName);
      }

      // Make this a computed property.
      property->makeComputed(SourceLoc(), swiftGetter, swiftSetter, nullptr,
                             SourceLoc());

      // Make the property the alternate declaration for the getter.
      Impl.AlternateDecls[swiftGetter] = property;

      return property;
    }

    Decl *VisitFunctionDecl(const clang::FunctionDecl *decl) {
      // Import the name of the function.
      Optional<ImportedName> swift3Name;
      auto importedName = importFullName(decl, swift3Name);
      if (!importedName)
        return nullptr;

      typedef ClangImporter::Implementation::ImportedAccessorKind
        ImportedAccessorKind;

      AbstractStorageDecl *owningStorage;
      switch (importedName.AccessorKind) {
      case ImportedAccessorKind::None:
        owningStorage = nullptr;
        break;

      case ImportedAccessorKind::SubscriptGetter:
      case ImportedAccessorKind::SubscriptSetter:
        llvm_unreachable("Not possible for a function");

      case ImportedAccessorKind::PropertyGetter: {
        auto property = getImplicitProperty(importedName, decl);
        if (!property) return nullptr;
        return property->getGetter();
      }

      case ImportedAccessorKind::PropertySetter:
        auto property = getImplicitProperty(importedName, decl);
        if (!property) return nullptr;
        return property->getSetter();
      }

      return VisitFunctionDecl(decl, importedName, swift3Name, nullptr);
    }

    Decl *VisitFunctionDecl(
            const clang::FunctionDecl *decl,
            ImportedName importedName,
            Optional<ImportedName> swift3Name,
            AbstractStorageDecl *owningStorage) {
      auto dc = Impl.importDeclContextOf(decl, importedName.EffectiveContext);
      if (!dc)
        return nullptr;

      DeclName name = owningStorage ? DeclName() : importedName.Imported;
      bool hasCustomName = importedName.HasCustomName;

      if (importedName.ImportAsMember) {
        assert(!swift3Name && "Swift 2 didn't support import-as-member!");

        // Handle initializers.
        if (name.getBaseName() == Impl.SwiftContext.Id_init)
          return importGlobalAsInitializer(decl, name, dc,
                                           importedName.InitKind);

        // Everything else is a method.
        return importGlobalAsMethod(decl, name, dc, importedName.SelfIndex);
      }

      // Import the function type. If we have parameters, make sure their names
      // get into the resulting function type.
      ParameterList *bodyParams = nullptr;
      Type type = Impl.importFunctionType(decl,
                                          decl->getReturnType(),
                                          { decl->param_begin(),
                                            decl->param_size() },
                                          decl->isVariadic(),
                                          decl->isNoReturn(),
                                          isInSystemModule(dc),
                                          hasCustomName, bodyParams, name);
      if (!type)
        return nullptr;

      auto resultTy = type->castTo<FunctionType>()->getResult();
      auto loc = Impl.importSourceLoc(decl->getLocation());

      if (name && name.isSimpleName()) {
        assert(hasCustomName && "imported function with simple name?");
        // Just fill in empty argument labels.
        name = DeclName(Impl.SwiftContext, name.getBaseName(), bodyParams);
      }

      // FIXME: Poor location info.
      auto nameLoc = Impl.importSourceLoc(decl->getLocation());
      auto result = FuncDecl::create(
          Impl.SwiftContext, SourceLoc(), StaticSpellingKind::None, loc,
          name, nameLoc, SourceLoc(), SourceLoc(),
          /*GenericParams=*/nullptr, type, bodyParams,
          TypeLoc::withoutLoc(resultTy), dc, decl);

      result->setBodyResultType(resultTy);

      result->setAccessibility(Accessibility::Public);
      finishFuncDecl(decl, result);

      // If this is a Swift 2 stub, mark it as such.
      if (swift3Name)
        markAsSwift2Variant(result, *swift3Name);

      return result;
    }

    void finishFuncDecl(const clang::FunctionDecl *decl,
                        AbstractFunctionDecl *result) {
      if (decl->isNoReturn())
        result->getAttrs().add(new (Impl.SwiftContext)
                                   NoReturnAttr(/*IsImplicit=*/false));

      // Keep track of inline function bodies so that we can generate
      // IR from them using Clang's IR generator.
      if ((decl->isInlined() || decl->hasAttr<clang::AlwaysInlineAttr>() ||
           !decl->isExternallyVisible()) &&
          decl->hasBody()) {
        Impl.registerExternalDecl(result);
      }

      // Set availability.
      if (decl->isVariadic()) {
        Impl.markUnavailable(result, "Variadic function is unavailable");
      }
    }

    Decl *VisitCXXMethodDecl(const clang::CXXMethodDecl *decl) {
      // FIXME: Import C++ member functions as methods.
      return nullptr;
    }

    Decl *VisitFieldDecl(const clang::FieldDecl *decl) {
      // Fields are imported as variables.
      Optional<ImportedName> swift3Name;
      auto importedName = importFullName(decl, swift3Name);
      if (!importedName) return nullptr;

      auto name = importedName.Imported.getBaseName();

      auto dc = Impl.importDeclContextOf(decl, importedName.EffectiveContext);
      if (!dc)
        return nullptr;

      auto type = Impl.importType(decl->getType(),
                                  ImportTypeKind::RecordField,
                                  isInSystemModule(dc),
                                  /*isFullyBridgeable*/false);
      if (!type)
        return nullptr;

      auto result =
        Impl.createDeclWithClangNode<VarDecl>(decl,
                              /*static*/ false, /*IsLet*/ false,
                              Impl.importSourceLoc(decl->getLocation()),
                              name, type, dc);

      // Handle attributes.
      if (decl->hasAttr<clang::IBOutletAttr>())
        result->getAttrs().add(
            new (Impl.SwiftContext) IBOutletAttr(/*IsImplicit=*/false));
      // FIXME: Handle IBOutletCollection.

      // If this is a Swift 2 stub, handle it as such.
      if (swift3Name)
        markAsSwift2Variant(result, *swift3Name);

      return result;
    }

    Decl *VisitObjCIvarDecl(const clang::ObjCIvarDecl *decl) {
      // Disallow direct ivar access (and avoid conflicts with property names).
      return nullptr;
    }

    Decl *VisitObjCAtDefsFieldDecl(const clang::ObjCAtDefsFieldDecl *decl) {
      // @defs is an anachronism; ignore it.
      return nullptr;
    }

    Decl *VisitVarDecl(const clang::VarDecl *decl) {
      // FIXME: Swift does not have static variables in structs/classes yet.
      if (decl->getDeclContext()->isRecord())
        return nullptr;

      // Variables are imported as... variables.
      Optional<ImportedName> swift3Name;
      auto importedName = importFullName(decl, swift3Name);
      if (!importedName) return nullptr;

      auto name = importedName.Imported.getBaseName();

      auto dc = Impl.importDeclContextOf(decl, importedName.EffectiveContext);
      if (!dc)
        return nullptr;

      // If the declaration is const, consider it audited.
      // We can assume that loading a const global variable doesn't
      // involve an ownership transfer.
      bool isAudited = decl->getType().isConstQualified();

      Type type = Impl.importType(decl->getType(),
                                  (isAudited ? ImportTypeKind::AuditedVariable
                                   : ImportTypeKind::Variable),
                                  isInSystemModule(dc),
                                  /*isFullyBridgeable*/false);

      if (!type)
        return nullptr;

      // If we've imported this variable as a member, it's a static
      // member.
      bool isStatic = false;
      if (dc->isTypeContext())
        isStatic = true;

      auto result = Impl.createDeclWithClangNode<VarDecl>(decl,
                       isStatic,
                       Impl.shouldImportGlobalAsLet(decl->getType()),
                       Impl.importSourceLoc(decl->getLocation()),
                       name, type, dc);

      // If imported as member, the member should be final.
      if (dc->getAsClassOrClassExtensionContext())
        result->getAttrs().add(new (Impl.SwiftContext)
                                 FinalAttr(/*IsImplicit=*/true));

      if (!decl->hasExternalStorage())
        Impl.registerExternalDecl(result);

      // If this is a Swift 2 stub, mark it as such.
      if (swift3Name)
        markAsSwift2Variant(result, *swift3Name);

      return result;
    }

    Decl *VisitImplicitParamDecl(const clang::ImplicitParamDecl *decl) {
      // Parameters are never directly imported.
      return nullptr;
    }

    Decl *VisitParmVarDecl(const clang::ParmVarDecl *decl) {
      // Parameters are never directly imported.
      return nullptr;
    }

    Decl *
    VisitNonTypeTemplateParmDecl(const clang::NonTypeTemplateParmDecl *decl) {
      // Note: templates are not imported.
      return nullptr;
    }

    Decl *VisitTemplateDecl(const clang::TemplateDecl *decl) {
      // Note: templates are not imported.
      return nullptr;
    }

    Decl *VisitUsingDecl(const clang::UsingDecl *decl) {
      // Using declarations are not imported.
      return nullptr;
    }

    Decl *VisitUsingShadowDecl(const clang::UsingShadowDecl *decl) {
      // Using shadow declarations are not imported; rather, name lookup just
      // looks through them.
      return nullptr;
    }

    /// Add an @objc(name) attribute with the given, optional name expressed as
    /// selector.
    ///
    /// The importer should use this rather than adding the attribute directly.
    void addObjCAttribute(ValueDecl *decl, Optional<ObjCSelector> name) {
      auto &ctx = Impl.SwiftContext;
      decl->getAttrs().add(ObjCAttr::create(ctx, name, /*implicit=*/true));

      // If the declaration we attached the 'objc' attribute to is within a
      // class, record it in the class.
      if (auto contextTy = decl->getDeclContext()->getDeclaredInterfaceType()) {
        if (auto classDecl = contextTy->getClassOrBoundGenericClass()) {
          if (auto method = dyn_cast<AbstractFunctionDecl>(decl)) {
            classDecl->recordObjCMethod(method);
          }
        }
      }
    }

    /// Add an @objc(name) attribute with the given, optional name expressed as
    /// selector.
    ///
    /// The importer should use this rather than adding the attribute directly.
    void addObjCAttribute(ValueDecl *decl, Identifier name) {
      addObjCAttribute(decl, ObjCSelector(Impl.SwiftContext, 0, name));
    }

    Decl *VisitObjCMethodDecl(const clang::ObjCMethodDecl *decl) {
      auto dc = Impl.importDeclContextOf(decl, decl->getDeclContext());
      if (!dc)
        return nullptr;

      // While importing the DeclContext, we might have imported the decl
      // itself.
      if (auto Known = Impl.importDeclCached(decl, useSwift2Name))
        return Known;

      return VisitObjCMethodDecl(decl, dc);
    }

    /// Check whether we have already imported a method with the given
    /// selector in the given context.
    bool methodAlreadyImported(ObjCSelector selector, bool isInstance,
                               DeclContext *dc) {
      // We only need to perform this check for classes.
      auto classDecl
        = dc->getDeclaredInterfaceType()->getClassOrBoundGenericClass();
      if (!classDecl)
        return false;

      // Make sure we don't search in Clang modules for this method.
      ++Impl.ActiveSelectors[{selector, isInstance}];

      // Look for a matching imported or deserialized member.
      bool result = false;
      for (auto decl : classDecl->lookupDirect(selector, isInstance)) {
        if (decl->getClangDecl()
            || !decl->getDeclContext()->getParentSourceFile()) {
          result = true;
          break;
        }
      }

      // Restore the previous active count in the active-selector mapping.
      auto activeCount = Impl.ActiveSelectors.find({selector, isInstance});
      --activeCount->second;
      if (activeCount->second == 0)
        Impl.ActiveSelectors.erase(activeCount);

      return result;
    }

    /// If the given method is a factory method, import it as a constructor
    Optional<ConstructorDecl *>
    importFactoryMethodAsConstructor(Decl *member,
                                     const clang::ObjCMethodDecl *decl,
                                     ObjCSelector selector,
                                     DeclContext *dc) {
      // Import the full name of the method.
      Optional<ImportedName> swift3Name;
      auto importedName = importFullName(decl, swift3Name);

      // Check that we imported an initializer name.
      DeclName initName = importedName;
      if (initName.getBaseName() != Impl.SwiftContext.Id_init) return None;

      // ... that came from a factory method.
      if (importedName.InitKind != CtorInitializerKind::Factory &&
          importedName.InitKind != CtorInitializerKind::ConvenienceFactory)
        return None;

      bool redundant = false;
      auto result = importConstructor(decl, dc, false, importedName.InitKind,
                                      /*required=*/false, selector,
                                      importedName,
                                      {decl->param_begin(), decl->param_size()},
                                      decl->isVariadic(), redundant);

      if ((result || redundant) && member) {
        ++NumFactoryMethodsAsInitializers;

        // Mark the imported class method "unavailable", with a useful error
        // message.
        // TODO: Could add a replacement string?
        llvm::SmallString<64> message;
        llvm::raw_svector_ostream os(message);
        os << "use object construction '"
           << decl->getClassInterface()->getName() << "(";
        for (auto arg : initName.getArgumentNames()) {
          os << arg << ":";
        }
        os << ")'";
        member->getAttrs().add(
          AvailableAttr::createUnconditional(
            Impl.SwiftContext, 
            Impl.SwiftContext.AllocateCopy(os.str())));
      }

      /// Record the initializer as an alternative declaration for the
      /// member.
      if (result) {
        Impl.AlternateDecls[member] = result;

        if (swift3Name)
          markAsSwift2Variant(result, *swift3Name);
      }

      return result;
    }

    /// Determine if the given Objective-C instance method should also
    /// be imported as a class method.
    ///
    /// Objective-C root class instance methods are also reflected as
    /// class methods.
    bool shouldAlsoImportAsClassMethod(FuncDecl *method) {
      // Only instance methods.
      if (!method->isInstanceMember()) return false;

      // Must be a method within a class or extension thereof.
      auto classDecl =
        method->getDeclContext()->getAsClassOrClassExtensionContext();
      if (!classDecl) return false;

      // The class must not have a superclass.
      if (classDecl->getSuperclass()) return false;

      // There must not already be a class method with the same
      // selector.
      auto objcClass =
        cast_or_null<clang::ObjCInterfaceDecl>(classDecl->getClangDecl());
      if (!objcClass) return false;

      auto objcMethod =
        cast_or_null<clang::ObjCMethodDecl>(method->getClangDecl());
      if (!objcMethod) return false;
      return !objcClass->getClassMethod(objcMethod->getSelector(),
                                        /*AllowHidden=*/true);
    }

    Decl *VisitObjCMethodDecl(const clang::ObjCMethodDecl *decl,
                              DeclContext *dc) {
      return VisitObjCMethodDecl(decl, dc, false);
    }

  private:
    Decl *VisitObjCMethodDecl(const clang::ObjCMethodDecl *decl,
                              DeclContext *dc,
                              bool forceClassMethod) {
      // If we have an init method, import it as an initializer.
      if (Impl.isInitMethod(decl)) {
        // Cannot force initializers into class methods.
        if (forceClassMethod)
          return nullptr;

        return importConstructor(decl, dc, /*isImplicit=*/false, None,
                                 /*required=*/false);
      }

      // Check whether we already imported this method.
      if (!forceClassMethod &&
          dc == Impl.importDeclContextOf(decl, decl->getDeclContext())) {
        // FIXME: Should also be able to do this for forced class
        // methods.
        auto known = Impl.ImportedDecls.find({decl->getCanonicalDecl(),
                                              useSwift2Name});
        if (known != Impl.ImportedDecls.end())
          return known->second;
      }

      // Check whether another method with the same selector has already been
      // imported into this context.
      ObjCSelector selector = Impl.importSelector(decl->getSelector());
      bool isInstance = decl->isInstanceMethod() && !forceClassMethod;
      if (!useSwift2Name && methodAlreadyImported(selector, isInstance, dc))
        return nullptr;

      Optional<ImportedName> swift3Name;
      auto importedName
        = importFullName(decl, swift3Name,
                         ImportNameFlags::SuppressFactoryMethodAsInit);
      if (!importedName)
        return nullptr;

      assert(dc->getDeclaredTypeOfContext() && "Method in non-type context?");
      assert(isa<ClangModuleUnit>(dc->getModuleScopeContext()) &&
             "Clang method in Swift context?");

      // FIXME: We should support returning "Self.Type" for a root class
      // instance method mirrored as a class method, but it currently causes
      // problems for the type checker.
      if (forceClassMethod && decl->hasRelatedResultType())
        return nullptr;

      // Add the implicit 'self' parameter patterns.
      SmallVector<ParameterList *, 4> bodyParams;
      auto selfVar =
        ParamDecl::createSelf(SourceLoc(), dc, /*isStatic*/!isInstance);
      bodyParams.push_back(ParameterList::createWithoutLoc(selfVar));
      Type selfInterfaceType;
      if (dc->getAsProtocolOrProtocolExtensionContext()) {
        selfInterfaceType = dc->getProtocolSelf()->getArchetype();
      } else {
        selfInterfaceType = dc->getDeclaredInterfaceType();
      }
      if (!isInstance) {
        selfInterfaceType = MetatypeType::get(selfInterfaceType);
      }

      SpecialMethodKind kind = SpecialMethodKind::Regular;
      // FIXME: This doesn't handle implicit properties.
      if (decl->isPropertyAccessor())
        kind = SpecialMethodKind::PropertyAccessor;
      else if (isNSDictionaryMethod(decl, Impl.objectForKeyedSubscript))
        kind = SpecialMethodKind::NSDictionarySubscriptGetter;

      // Import the type that this method will have.
      DeclName name = importedName.Imported;
      Optional<ForeignErrorConvention> errorConvention;
      bodyParams.push_back(nullptr);
      auto type = Impl.importMethodType(dc,
                                        decl,
                                        decl->getReturnType(),
                                        { decl->param_begin(),
                                          decl->param_size() },
                                        decl->isVariadic(),
                                        decl->hasAttr<clang::NoReturnAttr>(),
                                        isInSystemModule(dc),
                                        &bodyParams.back(),
                                        importedName,
                                        name,
                                        errorConvention,
                                        kind);
      if (!type)
        return nullptr;

      // Check whether we recursively imported this method
      if (!forceClassMethod &&
          dc == Impl.importDeclContextOf(decl, decl->getDeclContext())) {
        // FIXME: Should also be able to do this for forced class
        // methods.
        auto known = Impl.ImportedDecls.find({decl->getCanonicalDecl(),
                                              useSwift2Name});
        if (known != Impl.ImportedDecls.end())
          return known->second;
      }

      auto result = FuncDecl::create(
          Impl.SwiftContext, SourceLoc(), StaticSpellingKind::None,
          SourceLoc(), name, SourceLoc(), SourceLoc(), SourceLoc(),
          /*GenericParams=*/nullptr, Type(),
          bodyParams, TypeLoc(), dc, decl);

      result->setAccessibility(Accessibility::Public);

      auto resultTy = type->castTo<FunctionType>()->getResult();
      Type interfaceType;

      // If the method has a related result type that is representable
      // in Swift as DynamicSelf, do so.
      if (decl->hasRelatedResultType()) {
        result->setDynamicSelf(true);
        resultTy = result->getDynamicSelf();
        assert(resultTy && "failed to get dynamic self");

        Type dynamicSelfTy = result->getDynamicSelfInterface();
        OptionalTypeKind nullability = OTK_ImplicitlyUnwrappedOptional;
        if (auto typeNullability = decl->getReturnType()->getNullability(
                                     Impl.getClangASTContext())) {
          // If the return type has nullability, use it.
          nullability = Impl.translateNullability(*typeNullability);
        }
        if (nullability != OTK_None && !errorConvention.hasValue()) {
          resultTy = OptionalType::get(nullability, resultTy);
          dynamicSelfTy = OptionalType::get(nullability, dynamicSelfTy);
        }

        // Update the method type with the new result type.
        auto methodTy = type->castTo<FunctionType>();
        type = FunctionType::get(methodTy->getInput(), resultTy, 
                                 methodTy->getExtInfo());

        // Create the interface type of the method.
        interfaceType = FunctionType::get(methodTy->getInput(), dynamicSelfTy,
                                          methodTy->getExtInfo());
        interfaceType = FunctionType::get(selfVar->getType(), interfaceType);
      }

      // Add the 'self' parameter to the function type.
      type = FunctionType::get(selfInterfaceType, type);

      if (auto proto = dyn_cast<ProtocolDecl>(dc)) {
        std::tie(type, interfaceType)
          = getProtocolMethodType(proto, type->castTo<AnyFunctionType>());
      } else if (dc->isGenericContext()) {
        std::tie(type, interfaceType)
          = getGenericMethodType(dc, type->castTo<AnyFunctionType>());
        selfVar->overwriteType(type->castTo<AnyFunctionType>()->getInput());
      }

      result->setBodyResultType(resultTy);
      result->setType(type);
      result->setInterfaceType(interfaceType);

      // Optional methods in protocols.
      if (decl->getImplementationControl() == clang::ObjCMethodDecl::Optional &&
          isa<ProtocolDecl>(dc))
        result->getAttrs().add(new (Impl.SwiftContext)
                                      OptionalAttr(/*implicit*/false));

      // Mark class methods as static.
      if (decl->isClassMethod() || forceClassMethod)
        result->setStatic();
      if (forceClassMethod)
        result->setImplicit();

      // Mark this method @objc.
      addObjCAttribute(result, selector);

      // If this method overrides another method, mark it as such.
      recordObjCOverride(result);

      // Record the error convention.
      if (errorConvention) {
        result->setForeignErrorConvention(*errorConvention);
      }

      // Handle attributes.
      if (decl->hasAttr<clang::IBActionAttr>())
        result->getAttrs().add(
            new (Impl.SwiftContext) IBActionAttr(/*IsImplicit=*/false));

      // Check whether there's some special method to import.
      if (!forceClassMethod) {
        if (dc == Impl.importDeclContextOf(decl, decl->getDeclContext()) &&
            !Impl.ImportedDecls[{decl->getCanonicalDecl(), useSwift2Name}])
          Impl.ImportedDecls[{decl->getCanonicalDecl(), useSwift2Name}]
            = result;

        if (importedName.isSubscriptAccessor()) {
          // If this was a subscript accessor, try to create a
          // corresponding subscript declaration.
          (void)importSubscript(result, decl);
        } else if (shouldAlsoImportAsClassMethod(result)) {
          // If we should import this instance method also as a class
          // method, do so and mark the result as an alternate
          // declaration.
          if (auto imported = VisitObjCMethodDecl(decl, dc,
                                                  /*forceClassMethod=*/true))
            Impl.AlternateDecls[result] = cast<ValueDecl>(imported);
        } else if (auto factory = importFactoryMethodAsConstructor(
                                    result, decl, selector, dc)) {
          // We imported the factory method as an initializer, so
          // record it as an alternate declaration.
          if (*factory)
            Impl.AlternateDecls[result] = *factory;
        }

      }

      // If this is a Swift 2 stub, mark it as such.
      if (swift3Name)
        markAsSwift2Variant(result, *swift3Name);

      return result;
    }

  public:
    /// Record the function or initializer overridden by the given Swift method.
    void recordObjCOverride(AbstractFunctionDecl *decl) {
      // Figure out the class in which this method occurs.
      auto classTy = decl->getExtensionType()->getAs<ClassType>();
      if (!classTy)
        return;

      auto superTy = classTy->getSuperclass(nullptr);
      if (!superTy)
        return;

      // Dig out the Objective-C superclass.
      auto superDecl = superTy->getAnyNominal();
      SmallVector<ValueDecl *, 4> results;
      superDecl->lookupQualified(superTy, decl->getFullName(),
                                 NL_QualifiedDefault | NL_KnownNoDependency,
                                 Impl.getTypeResolver(),
                                 results);

      for (auto member : results) {
        if (member->getKind() != decl->getKind() ||
            member->isInstanceMember() != decl->isInstanceMember())
          continue;

        // Set function override.
        if (auto func = dyn_cast<FuncDecl>(decl)) {
          auto foundFunc = cast<FuncDecl>(member);

          // Require a selector match.
          if (func->getObjCSelector() != foundFunc->getObjCSelector())
            continue;

          func->setOverriddenDecl(foundFunc);
          return;
        }

        // Set constructor override.
        auto ctor = cast<ConstructorDecl>(decl);
        auto memberCtor = cast<ConstructorDecl>(member);

        // Require a selector match.
        if (ctor->getObjCSelector() != memberCtor->getObjCSelector())
          continue;

        ctor->setOverriddenDecl(memberCtor);

        // Propagate 'required' to subclass initializers.
        if (memberCtor->isRequired() &&
            !ctor->getAttrs().hasAttribute<RequiredAttr>()) {
          ctor->getAttrs().add(
            new (Impl.SwiftContext) RequiredAttr(/*implicit=*/true));
        }
      }
    }

    /// \brief Given an imported method, try to import it as a constructor.
    ///
    /// Objective-C methods in the 'init' family are imported as
    /// constructors in Swift, enabling object construction syntax, e.g.,
    ///
    /// \code
    /// // in objc: [[NSArray alloc] initWithCapacity:1024]
    /// NSArray(capacity: 1024)
    /// \endcode
    ConstructorDecl *importConstructor(const clang::ObjCMethodDecl *objcMethod,
                                       DeclContext *dc,
                                       bool implicit,
                                       Optional<CtorInitializerKind> kind,
                                       bool required) {
      // Only methods in the 'init' family can become constructors.
      assert(Impl.isInitMethod(objcMethod) && "Not a real init method");

      // Check whether we've already created the constructor.
      auto known = Impl.Constructors.find({objcMethod, dc, useSwift2Name});
      if (known != Impl.Constructors.end())
        return known->second;
      
      // Check whether there is already a method with this selector.
      auto selector = Impl.importSelector(objcMethod->getSelector());
      if (!useSwift2Name &&
          methodAlreadyImported(selector, /*isInstance=*/true, dc))
        return nullptr;

      // Map the name and complete the import.
      ArrayRef<const clang::ParmVarDecl *> params{
        objcMethod->param_begin(),
        objcMethod->param_end()
      };

      bool variadic = objcMethod->isVariadic();
      Optional<ImportedName> swift3Name;
      auto importedName = importFullName(objcMethod, swift3Name);
      if (!importedName) return nullptr;

      // If we dropped the variadic, handle it now.
      if (importedName.DroppedVariadic) {
        selector = ObjCSelector(Impl.SwiftContext, selector.getNumArgs()-1,
                                selector.getSelectorPieces().drop_back());
        params = params.drop_back(1);
        variadic = false;
      }

      bool redundant;
      auto result =  importConstructor(objcMethod, dc, implicit, kind, required,
                                       selector, importedName, params,
                                       variadic, redundant);

      // If this is a Swift 2 stub, mark it as such.
      if (result && swift3Name)
        markAsSwift2Variant(result, *swift3Name);

      return result;
    }

    /// Returns the latest "introduced" version on the current platform for
    /// \p D.
    clang::VersionTuple findLatestIntroduction(const clang::Decl *D) {
      clang::VersionTuple result;

      for (auto *attr : D->specific_attrs<clang::AvailabilityAttr>()) {
        if (attr->getPlatform()->getName() == "swift") {
          clang::VersionTuple maxVersion{~0U, ~0U, ~0U};
          return maxVersion;
        }

        // Does this availability attribute map to the platform we are
        // currently targeting?
        if (!Impl.PlatformAvailabilityFilter ||
            !Impl.PlatformAvailabilityFilter(attr->getPlatform()->getName()))
          continue;

        // Take advantage of the empty version being 0.0.0.0.
        result = std::max(result, attr->getIntroduced());
      }

      return result;
    }

    /// Returns true if importing \p objcMethod will produce a "better"
    /// initializer than \p existingCtor.
    bool
    existingConstructorIsWorse(const ConstructorDecl *existingCtor,
                               const clang::ObjCMethodDecl *objcMethod,
                               CtorInitializerKind kind) {
      CtorInitializerKind existingKind = existingCtor->getInitKind();

      // If the new kind is the same as the existing kind, stick with
      // the existing constructor.
      if (existingKind == kind)
        return false;

      // Check for cases that are obviously better or obviously worse.
      if (kind == CtorInitializerKind::Designated ||
          existingKind == CtorInitializerKind::Factory)
        return true;

      if (kind == CtorInitializerKind::Factory ||
          existingKind == CtorInitializerKind::Designated)
        return false;

      assert(kind == CtorInitializerKind::Convenience ||
             kind == CtorInitializerKind::ConvenienceFactory);
      assert(existingKind == CtorInitializerKind::Convenience ||
             existingKind == CtorInitializerKind::ConvenienceFactory);

      // Between different kinds of convenience initializers, keep the one that
      // was introduced first.
      // FIXME: But if one of them is now deprecated, should we prefer the
      // other?
      clang::VersionTuple introduced = findLatestIntroduction(objcMethod);
      AvailabilityContext existingAvailability =
          AvailabilityInference::availableRange(existingCtor,
                                                Impl.SwiftContext);
      assert(!existingAvailability.isKnownUnreachable());

      if (existingAvailability.isAlwaysAvailable()) {
        if (!introduced.empty())
          return false;
      } else {
        VersionRange existingIntroduced = existingAvailability.getOSVersion();
        if (introduced != existingIntroduced.getLowerEndpoint()) {
          return introduced < existingIntroduced.getLowerEndpoint();
        }
      }

      // The "introduced" versions are the same. Prefer Convenience over
      // ConvenienceFactory, but otherwise prefer leaving things as they are.
      if (kind == CtorInitializerKind::Convenience &&
          existingKind == CtorInitializerKind::ConvenienceFactory)
        return true;

      return false;
    }

    /// \brief Given an imported method, try to import it as a constructor.
    ///
    /// Objective-C methods in the 'init' family are imported as
    /// constructors in Swift, enabling object construction syntax, e.g.,
    ///
    /// \code
    /// // in objc: [[NSArray alloc] initWithCapacity:1024]
    /// NSArray(capacity: 1024)
    /// \endcode
    ///
    /// This variant of the function is responsible for actually binding the
    /// constructor declaration appropriately.
    ConstructorDecl *importConstructor(const clang::ObjCMethodDecl *objcMethod,
                                       DeclContext *dc,
                                       bool implicit,
                                       Optional<CtorInitializerKind> kindIn,
                                       bool required,
                                       ObjCSelector selector,
                                       ImportedName importedName,
                                       ArrayRef<const clang::ParmVarDecl*> args,
                                       bool variadic,
                                       bool &redundant) {
      redundant = false;

      // Figure out the type of the container.
      auto containerTy = dc->getDeclaredTypeInContext();
      assert(containerTy && "Method in non-type context?");
      auto nominalOwner = containerTy->getAnyNominal();

      // Find the interface, if we can.
      const clang::ObjCInterfaceDecl *interface = nullptr;
      if (auto classDecl = containerTy->getClassOrBoundGenericClass()) {
        interface = dyn_cast_or_null<clang::ObjCInterfaceDecl>(
                      classDecl->getClangDecl());
      }

      // If we weren't told what kind of initializer this should be,
      // figure it out now.
      CtorInitializerKind kind;

      if (kindIn) {
        kind = *kindIn;

        // If we know this is a designated initializer, mark it as such.
        if (interface && Impl.hasDesignatedInitializers(interface) &&
            Impl.isDesignatedInitializer(interface, objcMethod))
          kind = CtorInitializerKind::Designated;
      } else {
        // If the owning Objective-C class has designated initializers and this
        // is not one of them, treat it as a convenience initializer.
        if (interface && Impl.hasDesignatedInitializers(interface) &&
            !Impl.isDesignatedInitializer(interface, objcMethod)) {
          kind = CtorInitializerKind::Convenience;
        } else {
          kind = CtorInitializerKind::Designated;
        }
      }

      // Add the implicit 'self' parameter patterns.
      SmallVector<ParameterList*, 4> bodyParams;
      auto selfMetaVar = ParamDecl::createSelf(SourceLoc(), dc, /*static*/true);
      auto selfTy = dc->getDeclaredTypeInContext();
      auto selfMetaTy = MetatypeType::get(selfTy);
      bodyParams.push_back(ParameterList::createWithoutLoc(selfMetaVar));

      // Import the type that this method will have.
      Optional<ForeignErrorConvention> errorConvention;
      DeclName name = importedName.Imported;
      bodyParams.push_back(nullptr);
      auto type = Impl.importMethodType(dc,
                                        objcMethod,
                                        objcMethod->getReturnType(),
                                        args,
                                        variadic,
                                        objcMethod->hasAttr<clang::NoReturnAttr>(),
                                        isInSystemModule(dc),
                                        &bodyParams.back(),
                                        importedName,
                                        name,
                                        errorConvention,
                                        SpecialMethodKind::Constructor);
      if (!type)
        return nullptr;

      // Determine the failability of this initializer.
      auto oldFnType = type->castTo<AnyFunctionType>();
      OptionalTypeKind failability;
      (void)oldFnType->getResult()->getAnyOptionalObjectType(failability);

      // Rebuild the function type with the appropriate result type;
      Type resultTy = selfTy;
      if (failability)
        resultTy = OptionalType::get(failability, resultTy);

      type = FunctionType::get(oldFnType->getInput(), resultTy,
                               oldFnType->getExtInfo());

      // Add the 'self' parameter to the function types.
      Type allocType = FunctionType::get(selfMetaTy, type);
      Type initType = FunctionType::get(selfTy, type);

      // Look for other imported constructors that occur in this context with
      // the same name.
      Type allocParamType = allocType->castTo<AnyFunctionType>()->getResult()
                              ->castTo<AnyFunctionType>()->getInput();
      for (auto other : nominalOwner->lookupDirect(name)) {
        auto ctor = dyn_cast<ConstructorDecl>(other);
        if (!ctor || ctor->isInvalid() ||
            ctor->getAttrs().isUnavailable(Impl.SwiftContext) ||
            !ctor->getClangDecl())
          continue;

        // Resolve the type of the constructor.
        if (!ctor->hasType())
          Impl.getTypeResolver()->resolveDeclSignature(ctor);

        // If the types don't match, this is a different constructor with
        // the same selector. This can happen when an overlay overloads an
        // existing selector with a Swift-only signature.
        Type ctorParamType = ctor->getType()->castTo<AnyFunctionType>()
                               ->getResult()->castTo<AnyFunctionType>()
                               ->getInput();
        if (!ctorParamType->isEqual(allocParamType)) {
          continue;
        }

        // If the existing constructor has a less-desirable kind, mark
        // the existing constructor unavailable.
        if (existingConstructorIsWorse(ctor, objcMethod, kind)) {
          // Show exactly where this constructor came from.
          llvm::SmallString<32> errorStr;
          errorStr += "superseded by import of ";
          if (objcMethod->isClassMethod())
            errorStr += "+[";
          else
            errorStr += "-[";

          auto objcDC = objcMethod->getDeclContext();
          if (auto objcClass = dyn_cast<clang::ObjCInterfaceDecl>(objcDC)) {
            errorStr += objcClass->getName();
            errorStr += ' ';
          } else if (auto objcCat = dyn_cast<clang::ObjCCategoryDecl>(objcDC)) {
            errorStr += objcCat->getClassInterface()->getName();
            auto catName = objcCat->getName();
            if (!catName.empty()) {
              errorStr += '(';
              errorStr += catName;
              errorStr += ')';
            }
            errorStr += ' ';
          } else if (auto objcProto=dyn_cast<clang::ObjCProtocolDecl>(objcDC)) {
            errorStr += objcProto->getName();
            errorStr += ' ';
          }

          errorStr += objcMethod->getSelector().getAsString();
          errorStr += ']';

          auto attr
            = AvailableAttr::createUnconditional(
                Impl.SwiftContext,
                Impl.SwiftContext.AllocateCopy(errorStr.str()));
          ctor->getAttrs().add(attr);
          continue;
        }

        // Otherwise, we shouldn't create a new constructor, because
        // it will be no better than the existing one.
        redundant = true;
        return nullptr;
      }

      // Check whether we've already created the constructor.
      auto known = Impl.Constructors.find({objcMethod, dc, useSwift2Name});
      if (known != Impl.Constructors.end())
        return known->second;

      auto *selfVar = ParamDecl::createSelf(SourceLoc(), dc);

      // Create the actual constructor.
      auto result = Impl.createDeclWithClangNode<ConstructorDecl>(objcMethod,
                      name, SourceLoc(), failability, SourceLoc(), selfVar,
                      bodyParams.back(), /*GenericParams=*/nullptr,
                      SourceLoc(), dc);

      // Make the constructor declaration immediately visible in its
      // class or protocol type.
      nominalOwner->makeMemberVisible(result);

      addObjCAttribute(result, selector);

      // Fix the types when we've imported into a protocol.
      if (auto proto = dyn_cast<ProtocolDecl>(dc)) {
        Type interfaceAllocType;
        Type interfaceInitType;
        std::tie(allocType, interfaceAllocType)
          = getProtocolMethodType(proto, allocType->castTo<AnyFunctionType>());
        std::tie(initType, interfaceInitType)
          = getProtocolMethodType(proto, initType->castTo<AnyFunctionType>());

        result->setInitializerInterfaceType(interfaceInitType);
        result->setInterfaceType(interfaceAllocType);
      } else if (dc->isGenericContext()) {
        Type interfaceAllocType;
        Type interfaceInitType;
        std::tie(allocType, interfaceAllocType)
          = getGenericMethodType(dc, allocType->castTo<AnyFunctionType>());
        std::tie(initType, interfaceInitType)
          = getGenericMethodType(dc, initType->castTo<AnyFunctionType>());

        result->setInitializerInterfaceType(interfaceInitType);
        result->setInterfaceType(interfaceAllocType);
        selfVar->overwriteType(initType->castTo<AnyFunctionType>()->getInput());
      }

      result->setType(allocType);
      result->setInitializerType(initType);

      if (implicit)
        result->setImplicit();

      // Set the kind of initializer.
      result->setInitKind(kind);

      // Consult API notes to determine whether this initializer is required.
      if (!required && Impl.isRequiredInitializer(objcMethod))
        required = true;

      // Check whether this initializer satisfies a requirement in a protocol.
      if (!required && !isa<ProtocolDecl>(dc) &&
          objcMethod->isInstanceMethod()) {
        auto objcParent = cast<clang::ObjCContainerDecl>(
                            objcMethod->getDeclContext());

        if (isa<clang::ObjCProtocolDecl>(objcParent)) {
          // An initializer declared in a protocol is required.
          required = true;
        } else {
          // If the class in which this initializer was declared conforms to a
          // protocol that requires this initializer, then this initializer is
          // required.
          SmallPtrSet<clang::ObjCProtocolDecl *, 8> objcProtocols;
          objcParent->getASTContext().CollectInheritedProtocols(objcParent,
                                                                objcProtocols);
          for (auto objcProto : objcProtocols) {
            for (auto decl : objcProto->lookup(objcMethod->getSelector())) {
              if (cast<clang::ObjCMethodDecl>(decl)->isInstanceMethod()) {
                required = true;
                break;
              }
            }

            if (required)
              break;
          }
        }
      }

      // If this initializer is required, add the appropriate attribute.
      if (required) {
        result->getAttrs().add(
          new (Impl.SwiftContext) RequiredAttr(/*implicit=*/true));
      }

      // Record the error convention.
      if (errorConvention) {
        result->setForeignErrorConvention(*errorConvention);
      }

      // Record the constructor for future re-use.
      Impl.Constructors[{objcMethod, dc, useSwift2Name}] = result;

      // If this constructor overrides another constructor, mark it as such.
      recordObjCOverride(result);

      // Inform the context that we have external definitions.
      Impl.registerExternalDecl(result);

      return result;
    }

    /// \brief Retrieve the single variable described in the given pattern.
    ///
    /// This routine assumes that the pattern is something very simple
    /// like (x : type) or (x).
    VarDecl *getSingleVar(Pattern *pattern) {
      pattern = pattern->getSemanticsProvidingPattern();
      if (auto tuple = dyn_cast<TuplePattern>(pattern)) {
        pattern = tuple->getElement(0).getPattern()
                    ->getSemanticsProvidingPattern();
      }

      return cast<NamedPattern>(pattern)->getDecl();
    }

    /// Retrieves the type and interface type for a protocol or
    /// protocol extension method given the computed type of that
    /// method.
    std::pair<Type, Type> getProtocolMethodType(DeclContext *dc,
                                                AnyFunctionType *fnType) {
      Type type = PolymorphicFunctionType::get(fnType->getInput(),
                                               fnType->getResult(),
                                               dc->getGenericParamsOfContext());

      // Figure out the curried 'self' type for the interface type. It's always
      // either the generic parameter type 'Self' or a metatype thereof.
      auto selfDecl = dc->getProtocolSelf();
      auto selfTy = selfDecl->getDeclaredType();
      auto interfaceInputTy = selfTy;
      auto inputTy = fnType->getInput();
      if (auto tupleTy = inputTy->getAs<TupleType>()) {
        if (tupleTy->getNumElements() == 1)
          inputTy = tupleTy->getElementType(0);
      }
      if (inputTy->is<MetatypeType>())
        interfaceInputTy = MetatypeType::get(interfaceInputTy);

      auto selfArchetype = selfDecl->getArchetype();
      auto interfaceResultTy = fnType->getResult().transform(
        [&](Type type) -> Type {
          if (type->is<DynamicSelfType>() || type->isEqual(selfArchetype)) {
            return DynamicSelfType::get(selfTy, Impl.SwiftContext);
          }

          return type;
        });

      Type interfaceType = GenericFunctionType::get(
                             dc->getGenericSignatureOfContext(),
                             interfaceInputTy,
                             interfaceResultTy,
                             AnyFunctionType::ExtInfo());
      return { type, interfaceType };
    }

    /// Retrieves the type and interface type for a generic class or class
    /// extension method, given the computed type of that method.
    std::pair<Type, Type> getGenericMethodType(DeclContext *dc,
                                               AnyFunctionType *fnType) {
      Type inputType = fnType->getInput();
      Type interfaceInputType =
        ArchetypeBuilder::mapTypeOutOfContext(dc, inputType);
      Type resultType = fnType->getResult();
      Type interfaceResultType =
        ArchetypeBuilder::mapTypeOutOfContext(dc, resultType);

      Type interfaceType = GenericFunctionType::get(
          dc->getGenericSignatureOfContext(), interfaceInputType,
          interfaceResultType, AnyFunctionType::ExtInfo());
      Type type = PolymorphicFunctionType::get(inputType, resultType,
                                               dc->getGenericParamsOfContext());
      return { type, interfaceType };
    }


    /// Build a declaration for an Objective-C subscript getter.
    FuncDecl *buildSubscriptGetterDecl(const FuncDecl *getter, Type elementTy,
                                       DeclContext *dc, ParamDecl *index) {
      auto &context = Impl.SwiftContext;
      auto loc = getter->getLoc();

      // self & index.
      ParameterList *getterArgs[] = {
        ParameterList::createSelf(SourceLoc(), dc),
        ParameterList::create(context, index)
      };

      // Form the type of the getter.
      auto getterType = ParameterList::getFullType(elementTy, getterArgs);

      // If we're in a protocol, the getter thunk will be polymorphic.
      Type interfaceType;
      if (dc->getAsProtocolOrProtocolExtensionContext()) {
        std::tie(getterType, interfaceType)
          = getProtocolMethodType(dc, getterType->castTo<AnyFunctionType>());
      } else if (dc->isGenericContext()) {
        std::tie(getterType, interfaceType)
          = getGenericMethodType(dc, getterType->castTo<AnyFunctionType>());
        getterArgs[0]->get(0)->overwriteType(
            getterType->castTo<AnyFunctionType>()->getInput());
      }

      // Create the getter thunk.
      FuncDecl *thunk = FuncDecl::create(
          context, SourceLoc(), StaticSpellingKind::None, loc,
          Identifier(), SourceLoc(), SourceLoc(), SourceLoc(), nullptr, getterType,
          getterArgs, TypeLoc::withoutLoc(elementTy), dc,
          getter->getClangNode());
      thunk->setBodyResultType(elementTy);
      thunk->setInterfaceType(interfaceType);
      thunk->setAccessibility(Accessibility::Public);

      auto objcAttr = getter->getAttrs().getAttribute<ObjCAttr>();
      assert(objcAttr);
      thunk->getAttrs().add(objcAttr->clone(context));
      // FIXME: Should we record thunks?

      return thunk;
    }

      /// Build a declaration for an Objective-C subscript setter.
    FuncDecl *buildSubscriptSetterDecl(const FuncDecl *setter, Type elementTy,
                                       DeclContext *dc, ParamDecl *index) {
      auto &context = Impl.SwiftContext;
      auto loc = setter->getLoc();

      // Objective-C subscript setters are imported with a function type
      // such as:
      //
      //   (self) -> (value, index) -> ()
      //
      // Build a setter thunk with the latter signature that maps to the
      // former.
      auto valueIndex = setter->getParameterList(1);

      // 'self'
      auto selfDecl = ParamDecl::createSelf(SourceLoc(), dc);

      auto paramVarDecl = new (context) ParamDecl(/*isLet=*/false, SourceLoc(),
                                                  SourceLoc(), Identifier(),loc,
                                                  valueIndex->get(0)->getName(),
                                                  elementTy, dc);
      
      
      auto valueIndicesPL = ParameterList::create(context, {
        paramVarDecl,
        index
      });
      
      // Form the argument lists.
      ParameterList *setterArgs[] = {
        ParameterList::createWithoutLoc(selfDecl),
        valueIndicesPL
      };
      
      // Form the type of the setter.
      Type setterType = ParameterList::getFullType(TupleType::getEmpty(context),
                                                   setterArgs);

      // If we're in a protocol or extension thereof, the setter thunk
      // will be polymorphic.
      Type interfaceType;
      if (dc->getAsProtocolOrProtocolExtensionContext()) {
        std::tie(setterType, interfaceType)
          = getProtocolMethodType(dc, setterType->castTo<AnyFunctionType>());
      } else if (dc->isGenericContext()) {
        std::tie(setterType, interfaceType)
          = getGenericMethodType(dc, setterType->castTo<AnyFunctionType>());
        selfDecl->overwriteType(
            setterType->castTo<AnyFunctionType>()->getInput());
      }

      // Create the setter thunk.
      FuncDecl *thunk = FuncDecl::create(
          context, SourceLoc(), StaticSpellingKind::None, setter->getLoc(),
          Identifier(), SourceLoc(), SourceLoc(), SourceLoc(), nullptr,
                                         setterType,
          setterArgs, TypeLoc::withoutLoc(TupleType::getEmpty(context)), dc,
          setter->getClangNode());
      thunk->setBodyResultType(TupleType::getEmpty(context));
      thunk->setInterfaceType(interfaceType);
      thunk->setAccessibility(Accessibility::Public);

      auto objcAttr = setter->getAttrs().getAttribute<ObjCAttr>();
      assert(objcAttr);
      thunk->getAttrs().add(objcAttr->clone(context));

      return thunk;
    }
    
    /// Retrieve the element interface type and key param decl of a subscript
    /// setter.
    std::pair<Type, ParamDecl *>
    decomposeSubscriptSetter(FuncDecl *setter) {
      auto *PL = setter->getParameterList(1);
      if (PL->size() != 2)
        return { nullptr, nullptr };

      // Setter type is (self) -> (elem_type, key_type) -> ()
      Type elementType =
        setter->getInterfaceType()->castTo<AnyFunctionType>()->getResult()
        ->castTo<AnyFunctionType>()->getInput()
        ->castTo<TupleType>()->getElementType(0);
      ParamDecl *keyDecl = PL->get(1);
      
      return { elementType, keyDecl };
    }

    /// Rectify the (possibly different) types determined by the
    /// getter and setter for a subscript.
    ///
    /// \param canUpdateType whether the type of subscript can be
    /// changed from the getter type to something compatible with both
    /// the getter and the setter.
    ///
    /// \returns the type to be used for the subscript, or a null type
    /// if the types cannot be rectified.
    Type rectifySubscriptTypes(Type getterType, Type setterType,
                               bool canUpdateType) {
      // If the caller couldn't provide a setter type, there is
      // nothing to rectify.
      if (!setterType) return nullptr;

      // Trivial case: same type in both cases.
      if (getterType->isEqual(setterType)) return getterType;

      // The getter/setter types are different. If we cannot update
      // the type, we have to fail.
      if (!canUpdateType) return nullptr;

      // Unwrap one level of optionality from each.
      if (Type getterObjectType = getterType->getAnyOptionalObjectType())
        getterType = getterObjectType;
      if (Type setterObjectType = setterType->getAnyOptionalObjectType())
        setterType = setterObjectType;

      // If they are still different, fail.
      // FIXME: We could produce the greatest common supertype of the
      // two types.
      if (!getterType->isEqual(setterType)) return nullptr;

      // Create an implicitly-unwrapped optional of the object type,
      // which subsumes both behaviors.
      return ImplicitlyUnwrappedOptionalType::get(setterType);
    }

    void recordObjCOverride(SubscriptDecl *subscript) {
      // Figure out the class in which this subscript occurs.
      auto classTy =
        subscript->getDeclContext()->getAsClassOrClassExtensionContext();
      if (!classTy)
        return;

      auto superTy = classTy->getSuperclass();
      if (!superTy)
        return;

      // Determine whether this subscript operation overrides another subscript
      // operation.
      SmallVector<ValueDecl *, 2> lookup;
      subscript->getModuleContext()
        ->lookupQualified(superTy, subscript->getFullName(),
                          NL_QualifiedDefault | NL_KnownNoDependency,
                          Impl.getTypeResolver(), lookup);
      Type unlabeledIndices;
      for (auto result : lookup) {
        auto parentSub = dyn_cast<SubscriptDecl>(result);
        if (!parentSub)
          continue;

        // Compute the type of indices for our own subscript operation, lazily.
        if (!unlabeledIndices) {
          unlabeledIndices = subscript->getIndices()->getType(Impl.SwiftContext)
                               ->getUnlabeledType(Impl.SwiftContext);
        }

        // Compute the type of indices for the subscript we found.
        auto parentUnlabeledIndices =
          parentSub->getIndices()->getType(Impl.SwiftContext)
               ->getUnlabeledType(Impl.SwiftContext);
        if (!unlabeledIndices->isEqual(parentUnlabeledIndices))
          continue;

        // The index types match. This is an override, so mark it as such.
        subscript->setOverriddenDecl(parentSub);
        auto getterThunk = subscript->getGetter();
        getterThunk->setOverriddenDecl(parentSub->getGetter());
        if (auto parentSetter = parentSub->getSetter()) {
          if (auto setterThunk = subscript->getSetter())
            setterThunk->setOverriddenDecl(parentSetter);
        }

        // FIXME: Eventually, deal with multiple overrides.
        break;
      }
    }

    /// \brief Given either the getter or setter for a subscript operation,
    /// create the Swift subscript declaration.
    SubscriptDecl *importSubscript(Decl *decl,
                                   const clang::ObjCMethodDecl *objcMethod) {
      assert(objcMethod->isInstanceMethod() && "Caller must filter");

      // If the method we're attempting to import has the
      // swift_private attribute, don't import as a subscript.
      if (objcMethod->hasAttr<clang::SwiftPrivateAttr>())
        return nullptr;

      // Figure out where to look for the counterpart.
      const clang::ObjCInterfaceDecl *interface = nullptr;
      const clang::ObjCProtocolDecl *protocol =
          dyn_cast<clang::ObjCProtocolDecl>(objcMethod->getDeclContext());
      if (!protocol)
        interface = objcMethod->getClassInterface();
      auto lookupInstanceMethod = [&](clang::Selector Sel) ->
          const clang::ObjCMethodDecl * {
        if (interface)
          return interface->lookupInstanceMethod(Sel);

        return protocol->lookupInstanceMethod(Sel);
      };

      auto findCounterpart = [&](clang::Selector sel) -> FuncDecl * {
        // If the declaration we're starting from is in a class, first
        // look for a class member with the appropriate selector.
        if (auto classDecl
              = decl->getDeclContext()->getAsClassOrClassExtensionContext()) {
          auto swiftSel = Impl.importSelector(sel);
          for (auto found : classDecl->lookupDirect(swiftSel, true)) {
            if (auto foundFunc = dyn_cast<FuncDecl>(found))
              return foundFunc;
          }
        }

        // Find based on selector within the current type.
        auto counterpart = lookupInstanceMethod(sel);
        if (!counterpart) return nullptr;

        return cast_or_null<FuncDecl>(Impl.importDecl(counterpart, false));
      };

      // Determine the selector of the counterpart.
      FuncDecl *getter = nullptr, *setter = nullptr;
      clang::Selector counterpartSelector;
      if (objcMethod->getSelector() == Impl.objectAtIndexedSubscript) {
        getter = cast<FuncDecl>(decl);
        counterpartSelector = Impl.setObjectAtIndexedSubscript;
      } else if (objcMethod->getSelector() == Impl.setObjectAtIndexedSubscript){
        setter = cast<FuncDecl>(decl);
        counterpartSelector = Impl.objectAtIndexedSubscript;
      } else if (objcMethod->getSelector() == Impl.objectForKeyedSubscript) {
        getter = cast<FuncDecl>(decl);
        counterpartSelector = Impl.setObjectForKeyedSubscript;
      } else if (objcMethod->getSelector() == Impl.setObjectForKeyedSubscript) {
        setter = cast<FuncDecl>(decl);
        counterpartSelector = Impl.objectForKeyedSubscript;
      } else {
        llvm_unreachable("Unknown getter/setter selector");
      }

      // Find the counterpart.
      bool optionalMethods = (objcMethod->getImplementationControl() ==
                              clang::ObjCMethodDecl::Optional);

      if (auto *counterpart = findCounterpart(counterpartSelector)) {
        // If the counterpart to the method we're attempting to import has the
        // swift_private attribute, don't import as a subscript.
        if (auto importedFrom = counterpart->getClangDecl()) {
          if (importedFrom->hasAttr<clang::SwiftPrivateAttr>())
            return nullptr;

          auto counterpartMethod
            = dyn_cast<clang::ObjCMethodDecl>(importedFrom);
          if (optionalMethods)
            optionalMethods = (counterpartMethod->getImplementationControl() ==
                               clang::ObjCMethodDecl::Optional);
        }

        assert(!counterpart || !counterpart->isStatic());

        if (getter)
          setter = counterpart;
        else
          getter = counterpart;
      }

      // Swift doesn't have write-only subscripting.
      if (!getter)
        return nullptr;

      // Check whether we've already created a subscript operation for
      // this getter/setter pair.
      if (auto subscript = Impl.Subscripts[{getter, setter}]) {
        return subscript->getDeclContext() == decl->getDeclContext()
                 ? subscript
                 : nullptr;
      }

      // Find the getter indices and make sure they match.
      ParamDecl *getterIndex;
      {
        auto params = getter->getParameterList(1);
        if (params->size() != 1)
          return nullptr;
        getterIndex = params->get(0);
      }

      // Compute the element type based on the getter, looking through
      // the implicit 'self' parameter and the normal function
      // parameters.
      auto elementTy
        = getter->getInterfaceType()->castTo<AnyFunctionType>()->getResult()
            ->castTo<AnyFunctionType>()->getResult();

      // Local function to mark the setter unavailable.
      auto makeSetterUnavailable = [&] {
        if (setter && !setter->getAttrs().isUnavailable(Impl.SwiftContext))
          Impl.markUnavailable(setter, "use subscripting");
      };

      // If we have a setter, rectify it with the getter.
      ParamDecl *setterIndex;
      bool getterAndSetterInSameType = false;
      if (setter) {
        // Whether there is an existing read-only subscript for which
        // we have now found a setter.
        SubscriptDecl *existingSubscript = Impl.Subscripts[{getter, nullptr}];

        // Are the getter and the setter in the same type.
        getterAndSetterInSameType =
          (getter->getDeclContext()
             ->getAsNominalTypeOrNominalTypeExtensionContext()
           == setter->getDeclContext()
               ->getAsNominalTypeOrNominalTypeExtensionContext());
        // TODO: Possible that getter and setter are different instantiations
        // of the same objc generic type?

        // Whether we can update the types involved in the subscript
        // operation.
        bool canUpdateSubscriptType
          = !existingSubscript && getterAndSetterInSameType;

        // Determine the setter's element type and indices.
        Type setterElementTy;
        std::tie(setterElementTy, setterIndex) =
          decomposeSubscriptSetter(setter);

        // Rectify the setter element type with the getter's element type.
        Type newElementTy = rectifySubscriptTypes(elementTy, setterElementTy,
                                                  canUpdateSubscriptType);
        if (!newElementTy)
          return decl == getter ? existingSubscript : nullptr;

        // Update the element type.
        elementTy = newElementTy;

        // Make sure that the index types are equivalent.
        // FIXME: Rectify these the same way we do for element types.
        if (!setterIndex->getType()->isEqual(getterIndex->getType())) {
          // If there is an existing subscript operation, we're done.
          if (existingSubscript)
            return decl == getter ? existingSubscript : nullptr;

          // Otherwise, just forget we had a setter.
          // FIXME: This feels very, very wrong.
          setter = nullptr;
          setterIndex = nullptr;
        }

        // If there is an existing subscript within this context, we
        // cannot create a new subscript. Update it if possible.
        if (setter && existingSubscript && getterAndSetterInSameType) {
          // Can we update the subscript by adding the setter?
          if (existingSubscript->hasClangNode() &&
              !existingSubscript->isSettable()) {
            // Create the setter thunk.
            auto setterThunk = buildSubscriptSetterDecl(
                                 setter, elementTy, setter->getDeclContext(),
                                 setterIndex);

            // Set the computed setter.
            existingSubscript->setComputedSetter(setterThunk);

            // Mark the setter as unavailable; one should use
            // subscripting when it is present.
            makeSetterUnavailable();
          }

          return decl == getter ? existingSubscript : nullptr;
        }
      }

      // The context into which the subscript should go.
      bool associateWithSetter = setter && !getterAndSetterInSameType;
      DeclContext *dc = associateWithSetter ? setter->getDeclContext()
                                            : getter->getDeclContext();

      // Build the thunks.
      FuncDecl *getterThunk = buildSubscriptGetterDecl(getter, elementTy, dc,
                                                       getterIndex);

      FuncDecl *setterThunk = nullptr;
      if (setter)
        setterThunk = buildSubscriptSetterDecl(setter, elementTy, dc,
                                               setterIndex);

      // Build the subscript declaration.
      auto &context = Impl.SwiftContext;
      auto bodyParams = getterThunk->getParameterList(1)->clone(context);
      DeclName name(context, context.Id_subscript, { Identifier() });
      auto subscript
        = Impl.createDeclWithClangNode<SubscriptDecl>(getter->getClangNode(),
                                      name, decl->getLoc(), bodyParams,
                                      decl->getLoc(),
                                      TypeLoc::withoutLoc(elementTy), dc);

      /// Record the subscript as an alternative declaration.
      Impl.AlternateDecls[associateWithSetter ? setter : getter] = subscript;

      subscript->makeComputed(SourceLoc(), getterThunk, setterThunk, nullptr,
                              SourceLoc());
      auto indicesType = bodyParams->getType(context);
      
      subscript->setType(FunctionType::get(indicesType, elementTy)); // TODO: no good when generics are around
      addObjCAttribute(subscript, None);

      // Optional subscripts in protocols.
      if (optionalMethods && isa<ProtocolDecl>(dc))
        subscript->getAttrs().add(new (Impl.SwiftContext) OptionalAttr(true));

      // Note that we've created this subscript.
      Impl.Subscripts[{getter, setter}] = subscript;
      if (setter && !Impl.Subscripts[{getter, nullptr}])
        Impl.Subscripts[{getter, nullptr}] = subscript;

      // Make the getter/setter methods unavailable.
      if (!getter->getAttrs().isUnavailable(Impl.SwiftContext))
        Impl.markUnavailable(getter, "use subscripting");
      makeSetterUnavailable();

      // Wire up overrides.
      recordObjCOverride(subscript);

      return subscript;
    }

    /// Import the accessor and its attributes.
    FuncDecl *importAccessor(clang::ObjCMethodDecl *clangAccessor,
                             DeclContext *dc) {
      SwiftDeclConverter converter(Impl, /*useSwift2Name=*/false);
      auto *accessor =
          cast_or_null<FuncDecl>(
            converter.VisitObjCMethodDecl(clangAccessor, dc));
      if (!accessor) {
        return nullptr;
      }

      Impl.importAttributes(clangAccessor, accessor);

      return accessor;
    }

  public:

    /// Recursively add the given protocol and its inherited protocols to the
    /// given vector, guarded by the known set of protocols.
    void addProtocols(ProtocolDecl *protocol,
                      SmallVectorImpl<ProtocolDecl *> &protocols,
                      llvm::SmallPtrSet<ProtocolDecl *, 4> &known) {
      if (!known.insert(protocol).second)
        return;

      protocols.push_back(protocol);
      for (auto inherited : protocol->getInheritedProtocols(
                              Impl.getTypeResolver()))
        addProtocols(inherited, protocols, known);
    }

    // Import the given Objective-C protocol list, along with any
    // implicitly-provided protocols, and attach them to the given
    // declaration.
    void importObjCProtocols(Decl *decl,
                             const clang::ObjCProtocolList &clangProtocols,
                             SmallVectorImpl<TypeLoc> &inheritedTypes) {
      SmallVector<ProtocolDecl *, 4> protocols;
      llvm::SmallPtrSet<ProtocolDecl *, 4> knownProtocols;
      if (auto nominal = dyn_cast<NominalTypeDecl>(decl)) {
        nominal->getImplicitProtocols(protocols);
        knownProtocols.insert(protocols.begin(), protocols.end());
      }

      for (auto cp = clangProtocols.begin(), cpEnd = clangProtocols.end();
           cp != cpEnd; ++cp) {
        if (auto proto = cast_or_null<ProtocolDecl>(Impl.importDecl(*cp,
                                                                    false))) {
          addProtocols(proto, protocols, knownProtocols);
          inheritedTypes.push_back(
            TypeLoc::withoutLoc(proto->getDeclaredType()));
        }
      }

      addObjCProtocolConformances(decl, protocols);
    }

    /// Add conformances to the given Objective-C protocols to the
    /// given declaration.
    void addObjCProtocolConformances(Decl *decl,
                                     ArrayRef<ProtocolDecl*> protocols) {
      // Set the inherited protocols of a protocol.
      if (auto proto = dyn_cast<ProtocolDecl>(decl)) {
        // Copy the list of protocols.
        MutableArrayRef<ProtocolDecl *> allProtocols
          = Impl.SwiftContext.AllocateCopy(protocols);
        proto->setInheritedProtocols(allProtocols);

        return;
      }

      Impl.recordImportedProtocols(decl, protocols);

      // Synthesize trivial conformances for each of the protocols.
      SmallVector<ProtocolConformance *, 4> conformances;
;
      auto dc = decl->getInnermostDeclContext();
      auto &ctx = Impl.SwiftContext;
      for (unsigned i = 0, n = protocols.size(); i != n; ++i) {
        // FIXME: Build a superclass conformance if the superclass
        // conforms.
        auto conformance
          = ctx.getConformance(dc->getDeclaredTypeInContext(),
                               protocols[i], SourceLoc(),
                               dc,
                               ProtocolConformanceState::Incomplete);
        Impl.scheduleFinishProtocolConformance(conformance);
        conformances.push_back(conformance);
      }

      // Set the conformances.
      // FIXME: This could be lazier.
      unsigned id = Impl.allocateDelayedConformance(std::move(conformances));
      if (auto nominal = dyn_cast<NominalTypeDecl>(decl)) {
        nominal->setConformanceLoader(&Impl, id);
      } else {
        auto ext = cast<ExtensionDecl>(decl);
        ext->setConformanceLoader(&Impl, id);
      }
    }

    // Returns None on error. Returns nullptr if there is no type param list to
    // import or we suppress its import, as in the case of NSArray, NSSet, and
    // NSDictionary.
    Optional<GenericParamList *> importObjCGenericParams(
       const clang::ObjCInterfaceDecl *decl, DeclContext *dc)
    {
      auto typeParamList = decl->getTypeParamList();
      if (!typeParamList) {
        return nullptr;
      }
      if (Impl.shouldSuppressGenericParamsImport(decl)) {
        return nullptr;
      }
      assert(typeParamList->size() > 0);
      SmallVector<GenericTypeParamDecl *, 4> genericParams;
      for (auto *objcGenericParam : *typeParamList) {
        auto genericParamDecl =
          Impl.createDeclWithClangNode<GenericTypeParamDecl>(objcGenericParam,
              dc, Impl.SwiftContext.getIdentifier(objcGenericParam->getName()),
              Impl.importSourceLoc(objcGenericParam->getLocation()),
              /*depth*/0, /*index*/genericParams.size());
        // NOTE: depth is always 0 for ObjC generic type arguments, since only
        // classes may have generic types in ObjC, and ObjC classes cannot be
        // nested.

        // Import parameter constraints.
        SmallVector<TypeLoc, 1> inherited;
        if (objcGenericParam->hasExplicitBound()) {
          assert(!objcGenericParam->getUnderlyingType().isNull());
          auto clangBound =
            objcGenericParam->getUnderlyingType()
            ->castAs<clang::ObjCObjectPointerType>();
          if (clangBound->getInterfaceDecl()) {
            auto unqualifiedClangBound =
              clangBound->stripObjCKindOfTypeAndQuals(
                  Impl.getClangASTContext());
            Type superclassType = Impl.importType(
                clang::QualType(unqualifiedClangBound, 0),
                ImportTypeKind::Abstract, false, false);
            if (!superclassType) {
              return None;
            }
            inherited.push_back(TypeLoc::withoutLoc(superclassType));
          }
          for (clang::ObjCProtocolDecl *clangProto : clangBound->quals()) {
            ProtocolDecl *proto =
              cast_or_null<ProtocolDecl>(Impl.importDecl(clangProto, false));
            if (!proto) {
              return None;
            }
            inherited.push_back(TypeLoc::withoutLoc(proto->getDeclaredType()));
          }
        }
        if (inherited.empty()) {
          auto anyObjectProto =
            Impl.SwiftContext.getProtocol(KnownProtocolKind::AnyObject);
          if (!anyObjectProto) {
            return None;
          }
          inherited.push_back(
            TypeLoc::withoutLoc(anyObjectProto->getDeclaredType()));
        }
        genericParamDecl->setInherited(
            Impl.SwiftContext.AllocateCopy(inherited));

        genericParams.push_back(genericParamDecl);
      }
      return GenericParamList::create(Impl.SwiftContext,
            Impl.importSourceLoc(typeParamList->getLAngleLoc()),
            genericParams,
            Impl.importSourceLoc(typeParamList->getRAngleLoc()));
    }

    // Calculate the generic signature for the given imported generic param
    // list. If there are any errors in doing so, return 'nullptr'.
    GenericSignature *calculateGenericSignature(GenericParamList *genericParams,
                                                DeclContext *dc) {
      ArchetypeBuilder builder(*dc->getParentModule(), Impl.SwiftContext.Diags);
      for (auto param : *genericParams) {
        if (builder.addGenericParameter(param)) {
          return nullptr;
        }
      }
      for (auto param : *genericParams) {
        if (builder.addGenericParameterRequirements(param)) {
          return nullptr;
        }
      }
      // TODO: any need to infer requirements?
      if (builder.finalize(genericParams->getSourceRange().Start)) {
        return nullptr;
      }
      SmallVector<GenericTypeParamType *, 4> genericParamTypes;
      for (auto param : *genericParams) {
        genericParamTypes.push_back(
            param->getDeclaredType()->castTo<GenericTypeParamType>());
        auto *archetype = builder.getArchetype(param);
        param->setArchetype(archetype);
      }
      genericParams->setAllArchetypes(
          Impl.SwiftContext.AllocateCopy(builder.getAllArchetypes()));

      return builder.getGenericSignature(genericParamTypes);
    }

    /// Import members of the given Objective-C container and add them to the
    /// list of corresponding Swift members.
    void importObjCMembers(const clang::ObjCContainerDecl *decl,
                           DeclContext *swiftContext,
                           llvm::SmallPtrSet<Decl *, 4> &knownMembers,
                           SmallVectorImpl<Decl *> &members) {
      for (auto m = decl->decls_begin(), mEnd = decl->decls_end();
           m != mEnd; ++m) {
        auto nd = dyn_cast<clang::NamedDecl>(*m);
        if (!nd || nd != nd->getCanonicalDecl())
          continue;

        auto member = Impl.importDecl(nd, useSwift2Name);
        if (!member) continue;

        if (auto objcMethod = dyn_cast<clang::ObjCMethodDecl>(nd)) {
          // If there is an alternate declaration for this member, add it.
          if (auto alternate = Impl.getAlternateDecl(member)) {
            if (alternate->getDeclContext() == member->getDeclContext() &&
                knownMembers.insert(alternate).second)
              members.push_back(alternate);
          }

          // If this declaration shouldn't be visible, don't add it to
          // the list.
          if (Impl.shouldSuppressDeclImport(objcMethod)) continue;
        }

        members.push_back(member);
      }
    }

    static bool
    classImplementsProtocol(const clang::ObjCInterfaceDecl *constInterface,
                            const clang::ObjCProtocolDecl *constProto,
                            bool checkCategories) {
      auto interface = const_cast<clang::ObjCInterfaceDecl *>(constInterface);
      auto proto = const_cast<clang::ObjCProtocolDecl *>(constProto);
      return interface->ClassImplementsProtocol(proto, checkCategories);
    }

    /// \brief Import the members of all of the protocols to which the given
    /// Objective-C class, category, or extension explicitly conforms into
    /// the given list of members, so long as the method was not already
    /// declared in the class.
    ///
    /// FIXME: This whole thing is a hack, because name lookup should really
    /// just find these members when it looks in the protocol. Unfortunately,
    /// that's not something the name lookup code can handle right now, and
    /// it may still be necessary when the protocol's instance methods become
    /// class methods on a root class (e.g. NSObject-the-protocol's instance
    /// methods become class methods on NSObject).
    void importMirroredProtocolMembers(const clang::ObjCContainerDecl *decl,
                                       DeclContext *dc,
                                       ArrayRef<ProtocolDecl *> protocols,
                                       SmallVectorImpl<Decl *> &members,
                                       ASTContext &Ctx) {
      assert(dc);
      const clang::ObjCInterfaceDecl *interfaceDecl = nullptr;
      const ClangModuleUnit *declModule;
      const ClangModuleUnit *interfaceModule;

      for (auto proto : protocols) {
        auto clangProto =
          cast_or_null<clang::ObjCProtocolDecl>(proto->getClangDecl());
        if (!clangProto)
          continue;

        if (!interfaceDecl) {
          declModule = Impl.getClangModuleForDecl(decl);
          if ((interfaceDecl = dyn_cast<clang::ObjCInterfaceDecl>(decl))) {
            interfaceModule = declModule;
          } else {
            auto category = cast<clang::ObjCCategoryDecl>(decl);
            interfaceDecl = category->getClassInterface();
            interfaceModule = Impl.getClangModuleForDecl(interfaceDecl);
          }
        }

        // Don't import a protocol's members if the superclass already adopts
        // the protocol, or (for categories) if the class itself adopts it
        // in its main @interface.
        if (decl != interfaceDecl)
          if (classImplementsProtocol(interfaceDecl, clangProto, false))
            continue;
        if (auto superInterface = interfaceDecl->getSuperClass())
          if (classImplementsProtocol(superInterface, clangProto, true))
            continue;

        for (auto member : proto->getMembers()) {
          // Skip Swift 2 stubs; there's no reason to mirror them.
          if (member->getAttrs().isUnavailableInCurrentSwift())
            continue;

          if (auto prop = dyn_cast<VarDecl>(member)) {
            auto objcProp =
              dyn_cast_or_null<clang::ObjCPropertyDecl>(prop->getClangDecl());
            if (!objcProp)
              continue;

            // We can't import a property if there's already a method with this
            // name. (This also covers other properties with that same name.)
            // FIXME: We should still mirror the setter as a method if it's
            // not already there.
            clang::Selector sel = objcProp->getGetterName();
            if (interfaceDecl->getInstanceMethod(sel))
              continue;

            bool inNearbyCategory =
                std::any_of(interfaceDecl->visible_categories_begin(),
                            interfaceDecl->visible_categories_end(),
                            [=](const clang::ObjCCategoryDecl *category)->bool {
              if (category != decl) {
                auto *categoryModule = Impl.getClangModuleForDecl(category);
                if (categoryModule != declModule &&
                    categoryModule != interfaceModule) {
                  return false;
                }
              }
              return category->getInstanceMethod(sel);
            });
            if (inNearbyCategory)
              continue;

            if (auto imported = Impl.importMirroredDecl(objcProp, dc,
                                                        useSwift2Name, proto)) {
              members.push_back(imported);
              // FIXME: We should mirror properties of the root class onto the
              // metatype.
            }

            continue;
          }

          auto afd = dyn_cast<AbstractFunctionDecl>(member);
          if (!afd)
            continue;

          if (auto func = dyn_cast<FuncDecl>(afd))
            if (func->isAccessor())
              continue;

          auto objcMethod =
            dyn_cast_or_null<clang::ObjCMethodDecl>(member->getClangDecl());
          if (!objcMethod)
            continue;

          // When mirroring an initializer, make it designated and required.
          if (Impl.isInitMethod(objcMethod)) {
            // Import the constructor.
            if (auto imported = importConstructor(
                                  objcMethod, dc, /*implicit=*/true,
                                  CtorInitializerKind::Designated,
                                  /*required=*/true)){
              members.push_back(imported);
            }

            continue;
          }

          // Import the method.
          if (auto imported = Impl.importMirroredDecl(objcMethod, dc,
                                                      useSwift2Name, proto)) {
            members.push_back(imported);

            if (auto alternate = Impl.getAlternateDecl(imported))
              if (imported->getDeclContext() == alternate->getDeclContext())
                members.push_back(alternate);
          }
        }
      }
    }

    /// \brief Import constructors from our superclasses (and their
    /// categories/extensions), effectively "inheriting" constructors.
    void importInheritedConstructors(ClassDecl *classDecl,
                                     SmallVectorImpl<Decl *> &newMembers) {
      if (!classDecl->hasSuperclass())
        return;

      auto curObjCClass
        = cast<clang::ObjCInterfaceDecl>(classDecl->getClangDecl());

      auto inheritConstructors = [&](DeclRange members,
                                     Optional<CtorInitializerKind> kind) {
        for (auto member : members) {
          auto ctor = dyn_cast<ConstructorDecl>(member);
          if (!ctor)
            continue;

          // Don't inherit Swift 2 stubs.
          if (ctor->getAttrs().isUnavailableInCurrentSwift())
            continue;

          // Don't inherit (non-convenience) factory initializers.
          // Note that convenience factories return instancetype and can be
          // inherited.
          switch (ctor->getInitKind()) {
          case CtorInitializerKind::Factory:
            continue;
          case CtorInitializerKind::ConvenienceFactory:
          case CtorInitializerKind::Convenience:
          case CtorInitializerKind::Designated:
            break;
          }

          auto objcMethod
            = dyn_cast_or_null<clang::ObjCMethodDecl>(ctor->getClangDecl());
          if (!objcMethod)
            continue;

          auto &clangSourceMgr = Impl.getClangASTContext().getSourceManager();
          clang::PrettyStackTraceDecl trace(objcMethod, clang::SourceLocation(),
                                            clangSourceMgr,
                                            "importing (inherited)");

          // If this initializer came from a factory method, inherit
          // it as an initializer.
          if (objcMethod->isClassMethod()) {
            assert(ctor->getInitKind() ==
                     CtorInitializerKind::ConvenienceFactory);

            Optional<ImportedName> swift3Name;
            ImportedName importedName = importFullName(objcMethod, swift3Name);
            assert(!swift3Name &&
                   "Import inherited initializers never references swift3name");
            importedName.HasCustomName = true;
            bool redundant;
            if (auto newCtor = importConstructor(objcMethod, classDecl,
                                                 /*implicit=*/true,
                                                 ctor->getInitKind(),
                                                 /*required=*/false, 
                                                 ctor->getObjCSelector(),
                                                 importedName,
                                                 objcMethod->parameters(),
                                                 objcMethod->isVariadic(),
                                                 redundant)) {
              // If this is a Swift 2 stub, mark it as such.
              if (swift3Name)
                markAsSwift2Variant(newCtor, *swift3Name);

              Impl.importAttributes(objcMethod, newCtor, curObjCClass);
              newMembers.push_back(newCtor);
            }
            continue;
          }

          // Figure out what kind of constructor this will be.
          CtorInitializerKind myKind;
          bool isRequired = false;
          if (ctor->isRequired()) {
            // Required initializers are always considered designated.
            isRequired = true;
            myKind = CtorInitializerKind::Designated;
          } else if (kind) {
            myKind = *kind;
          } else {
            myKind = ctor->getInitKind();
          }

          // Import the constructor into this context.
          if (auto newCtor = importConstructor(objcMethod, classDecl,
                                               /*implicit=*/true,
                                               myKind,
                                               isRequired)) {
            Impl.importAttributes(objcMethod, newCtor, curObjCClass);
            newMembers.push_back(newCtor);
          }
        }
      };

      // The kind of initializer to import. If this class has designated
      // initializers, everything it imports is a convenience initializer.
      Optional<CtorInitializerKind> kind;
      if (Impl.hasDesignatedInitializers(curObjCClass))
        kind = CtorInitializerKind::Convenience;

      auto superclass
        = cast<ClassDecl>(classDecl->getSuperclass()->getAnyNominal());

      // If we have a superclass, import from it.
      if (auto superclassClangDecl = superclass->getClangDecl()) {
        if (isa<clang::ObjCInterfaceDecl>(superclassClangDecl)) {
          inheritConstructors(superclass->getMembers(), kind);

          for (auto ext : superclass->getExtensions())
            inheritConstructors(ext->getMembers(), kind);
        }
      }
    }

    Decl *VisitObjCCategoryDecl(const clang::ObjCCategoryDecl *decl) {
      // If the declaration is invalid, fail.
      if (decl->isInvalidDecl()) return nullptr;

      // Objective-C categories and extensions map to Swift extensions.
      clang::SourceLocation categoryNameLoc = decl->getCategoryNameLoc();
      if (categoryNameLoc.isMacroID()) {
        // Climb up to the top-most macro invocation.
        clang::Preprocessor &PP = Impl.getClangPreprocessor();
        clang::SourceManager &SM = PP.getSourceManager();
        clang::SourceLocation macroCaller =
          SM.getImmediateMacroCallerLoc(categoryNameLoc);
        while (macroCaller.isMacroID()) {
          categoryNameLoc = macroCaller;
          macroCaller = SM.getImmediateMacroCallerLoc(categoryNameLoc);
        }
        if (PP.getImmediateMacroName(categoryNameLoc) == "SWIFT_EXTENSION")
          return nullptr;
      }

      // Find the Swift class being extended.
      auto objcClass
        = cast_or_null<ClassDecl>(Impl.importDecl(decl->getClassInterface(),
                                                  false));
      if (!objcClass)
        return nullptr;

      auto dc = Impl.importDeclContextOf(decl, decl->getDeclContext());
      if (!dc)
        return nullptr;

      auto loc = Impl.importSourceLoc(decl->getLocStart());
      auto result = ExtensionDecl::create(
                      Impl.SwiftContext, loc,
                      TypeLoc::withoutLoc(objcClass->getDeclaredType()),
                      { }, dc, nullptr, decl);

      // Determine the type and generic args of the extension.
      if (objcClass->getGenericParams()) {
        // Clone generic parameters.
        SmallVector<GenericTypeParamDecl *, 2> toGenericParams;
        for (auto fromGP : *objcClass->getGenericParams()) {
          // Create the new generic parameter.
          auto toGP = new (Impl.SwiftContext) GenericTypeParamDecl(
              result, fromGP->getName(), SourceLoc(), fromGP->getDepth(),
              fromGP->getIndex());
          toGP->setImplicit(true);
          toGP->setInherited(
              Impl.SwiftContext.AllocateCopy(fromGP->getInherited()));
          // Record new generic parameter.
          toGenericParams.push_back(toGP);
        }

        auto genericParams = GenericParamList::create(Impl.SwiftContext,
            SourceLoc(), toGenericParams, SourceLoc());
        result->setGenericParams(genericParams);
        if (auto sig = calculateGenericSignature(genericParams, result)) {
          result->setGenericSignature(sig);
        } else {
          return nullptr;
        }
        // Calculate the correct bound-generic extended type.
        SmallVector<Type, 2> genericArgs;
        for (auto gp : *genericParams) {
          genericArgs.push_back(gp->getArchetype());
        }
        Type extendedType =
          BoundGenericClassType::get(objcClass, nullptr, genericArgs);
        result->getExtendedTypeLoc().setType(extendedType);
      }

      // Create the extension declaration and record it.
      objcClass->addExtension(result);
      Impl.ImportedDecls[{decl->getCanonicalDecl(), useSwift2Name}] = result;
      SmallVector<TypeLoc, 4> inheritedTypes;
      importObjCProtocols(result, decl->getReferencedProtocols(),
                          inheritedTypes);
      result->setValidated();
      result->setInherited(Impl.SwiftContext.AllocateCopy(inheritedTypes));
      result->setCheckedInheritanceClause();
      result->setMemberLoader(&Impl, 0);

      return result;
    }

    template <typename T, typename U>
    T *resolveSwiftDeclImpl(const U *decl, Identifier name, Module *adapter) {
      SmallVector<ValueDecl *, 4> results;
      adapter->lookupValue({}, name, NLKind::QualifiedLookup, results);
      T *found = nullptr;
      for (auto result : results) {
        if (auto singleResult = dyn_cast<T>(result)) {
          if (auto typeResolver = Impl.getTypeResolver())
            typeResolver->resolveDeclSignature(singleResult);

          // Skip Swift 2 variants.
          if (singleResult->getAttrs().isUnavailableInCurrentSwift())
            continue;

          if (found)
            return nullptr;

          found = singleResult;
        }
      }

      if (found)
        Impl.ImportedDecls[{decl->getCanonicalDecl(), false}] = found;

      return found;
    }

    template <typename T, typename U>
    T *resolveSwiftDecl(const U *decl, Identifier name,
                        ClangModuleUnit *clangModule) {
      if (auto adapter = clangModule->getAdapterModule())
        return resolveSwiftDeclImpl<T>(decl, name, adapter);
      if (clangModule == Impl.ImportedHeaderUnit) {
        // Use an index-based loop because new owners can come in as we're
        // iterating.
        for (size_t i = 0; i < Impl.ImportedHeaderOwners.size(); ++i) {
          Module *owner = Impl.ImportedHeaderOwners[i];
          if (T *result = resolveSwiftDeclImpl<T>(decl, name, owner))
            return result;
        }
      }
      return nullptr;
    }

    template <typename U>
    bool hasNativeSwiftDecl(const U *decl) {
      using clang::AnnotateAttr;
      for (auto annotation : decl->template specific_attrs<AnnotateAttr>()) {
        if (annotation->getAnnotation() == SWIFT_NATIVE_ANNOTATION_STRING) {
          return true;
        }
      }

      return false;
    }

    template <typename T, typename U>
    bool hasNativeSwiftDecl(const U *decl, Identifier name,
                            const DeclContext *dc, T *&swiftDecl) {
      if (!hasNativeSwiftDecl(decl))
        return false;
      if (auto *nameAttr = decl->template getAttr<clang::SwiftNameAttr>()) {
        StringRef customName = nameAttr->getName();
        if (Lexer::isIdentifier(customName))
          name = Impl.SwiftContext.getIdentifier(customName);
      }
      auto wrapperUnit = cast<ClangModuleUnit>(dc->getModuleScopeContext());
      swiftDecl = resolveSwiftDecl<T>(decl, name, wrapperUnit);
      return true;
    }

    void markMissingSwiftDecl(ValueDecl *VD) {
      const char *message;
      if (isa<ClassDecl>(VD))
        message = "cannot find Swift declaration for this class";
      else if (isa<ProtocolDecl>(VD))
        message = "cannot find Swift declaration for this protocol";
      else
        llvm_unreachable("unknown bridged decl kind");
      auto attr = AvailableAttr::createUnconditional(Impl.SwiftContext,
                                                        message);
      VD->getAttrs().add(attr);
    }
    
    Decl *VisitObjCProtocolDecl(const clang::ObjCProtocolDecl *decl) {
      Optional<ImportedName> swift3Name;
      auto importedName = importFullName(decl, swift3Name);
      if (!importedName) return nullptr;

      // If we've been asked to produce a Swift 2 stub, handle it via a
      // typealias.
      if (swift3Name)
        return importSwift2TypeAlias(decl, importedName, *swift3Name);

      Identifier name = importedName.Imported.getBaseName();

      // FIXME: Figure out how to deal with incomplete protocols, since that
      // notion doesn't exist in Swift.
      if (!decl->hasDefinition()) {
        // Check if this protocol is implemented in its adapter.
        if (auto clangModule = Impl.getClangModuleForDecl(decl, true))
          if (auto native = resolveSwiftDecl<ProtocolDecl>(decl, name,
                                                           clangModule))
            return native;

        forwardDeclaration = true;
        return nullptr;
      }

      decl = decl->getDefinition();

      auto dc = Impl.importDeclContextOf(decl, importedName.EffectiveContext);
      if (!dc)
        return nullptr;

      ProtocolDecl *nativeDecl;
      bool declaredNative = hasNativeSwiftDecl(decl, name, dc, nativeDecl);
      if (declaredNative && nativeDecl)
        return nativeDecl;

      // Create the protocol declaration and record it.
      auto result = Impl.createDeclWithClangNode<ProtocolDecl>(decl,
                                   dc,
                                   Impl.importSourceLoc(decl->getLocStart()),
                                   Impl.importSourceLoc(decl->getLocation()),
                                   name,
                                   None);
      result->computeType();
      addObjCAttribute(result, Impl.importIdentifier(decl->getIdentifier()));

      if (declaredNative)
        markMissingSwiftDecl(result);

      Impl.ImportedDecls[{decl->getCanonicalDecl(), useSwift2Name}] = result;

      // Create the archetype for the implicit 'Self'.
      auto selfId = Impl.SwiftContext.Id_Self;
      auto selfDecl = result->getProtocolSelf();
      ArchetypeType *selfArchetype =
                           ArchetypeType::getNew(Impl.SwiftContext, nullptr,
                                                 result, selfId,
                                                 Type(result->getDeclaredType()),
                                                 Type(), false);
      selfDecl->setArchetype(selfArchetype);

      // Set AllArchetypes of the protocol. ObjC protocols don't have associated
      // types so only the Self archetype is present.
      
      result->getGenericParams()->setAllArchetypes(
             Impl.SwiftContext.AllocateCopy(llvm::makeArrayRef(selfArchetype)));
      
      // Set the generic parameters and requirements.
      auto genericParam = selfDecl->getDeclaredType()
                            ->castTo<GenericTypeParamType>();
      Requirement genericRequirements[2] = {
        Requirement(RequirementKind::WitnessMarker, genericParam, Type()),
        Requirement(RequirementKind::Conformance, genericParam,
                    result->getDeclaredType())
      };
      auto sig = GenericSignature::get(genericParam, genericRequirements);
      result->setGenericSignature(sig);

      result->setCircularityCheck(CircularityCheck::Checked);

      // Import protocols this protocol conforms to.
      SmallVector<TypeLoc, 4> inheritedTypes;
      importObjCProtocols(result, decl->getReferencedProtocols(),
                          inheritedTypes);
      result->setInherited(Impl.SwiftContext.AllocateCopy(inheritedTypes));
      result->setCheckedInheritanceClause();

      result->setMemberLoader(&Impl, 0);

      // Add the protocol decl to ExternalDefinitions so that IRGen can emit
      // metadata for it.
      // FIXME: There might be better ways to do this.
      Impl.registerExternalDecl(result);

      return result;
    }

    // Add inferred attributes.
    void addInferredAttributes(Decl *decl, unsigned attributes) {
      using namespace inferred_attributes;
      if (attributes & requires_stored_property_inits) {
        auto a = new (Impl.SwiftContext)
          RequiresStoredPropertyInitsAttr(/*IsImplicit=*/true);
        decl->getAttrs().add(a);
        cast<ClassDecl>(decl)->setRequiresStoredPropertyInits(true);
      }
    }

    Decl *VisitObjCInterfaceDecl(const clang::ObjCInterfaceDecl *decl) {
      Optional<ImportedName> swift3Name;
      auto importedName = importFullName(decl, swift3Name);
      if (!importedName) return nullptr;

      // If we've been asked to produce a Swift 2 stub, handle it via a
      // typealias.
      if (swift3Name)
        return importSwift2TypeAlias(decl, importedName, *swift3Name);

      auto name = importedName.Imported.getBaseName();

      auto createRootClass = [=](DeclContext *dc = nullptr) -> ClassDecl * {
        if (!dc) {
          dc = Impl.getClangModuleForDecl(decl->getCanonicalDecl(),
                                          /*forwardDeclaration=*/true);
        }

        auto result = Impl.createDeclWithClangNode<ClassDecl>(decl,
                                                        SourceLoc(), name,
                                                        SourceLoc(), None,
                                                        nullptr, dc);
        result->computeType();
        Impl.ImportedDecls[{decl->getCanonicalDecl(), useSwift2Name}] = result;
        result->setCircularityCheck(CircularityCheck::Checked);
        result->setSuperclass(Type());
        result->setCheckedInheritanceClause();
        result->setAddedImplicitInitializers(); // suppress all initializers
        addObjCAttribute(result, Impl.importIdentifier(decl->getIdentifier()));
        Impl.registerExternalDecl(result);
        return result;
      };

      // Special case for Protocol, which gets forward-declared as an ObjC
      // class which is hidden in modern Objective-C runtimes.
      // We treat it as a foreign class (like a CF type) because it doesn't
      // have a real public class object.
      clang::ASTContext &clangCtx = Impl.getClangASTContext();
      if (decl->getCanonicalDecl() ==
          clangCtx.getObjCProtocolDecl()->getCanonicalDecl()) {
        Type nsObjectTy = Impl.getNSObjectType();
        if (!nsObjectTy)
          return nullptr;
        const ClassDecl *nsObjectDecl =
          nsObjectTy->getClassOrBoundGenericClass();

        auto result = createRootClass(nsObjectDecl->getDeclContext());
        result->setForeign(true);
        return result;
      }

      if (!decl->hasDefinition()) {
        // Check if this class is implemented in its adapter.
        if (auto clangModule = Impl.getClangModuleForDecl(decl, true)) {
          if (auto native = resolveSwiftDecl<ClassDecl>(decl, name,
                                                        clangModule)) {
            return native;
          }
        }

        if (Impl.ImportForwardDeclarations) {
          // Fake it by making an unavailable opaque @objc root class.
          auto result = createRootClass();
          result->setImplicit();
          auto attr = AvailableAttr::createUnconditional(Impl.SwiftContext,
              "This Objective-C class has only been forward-declared; "
              "import its owning module to use it");
          result->getAttrs().add(attr);
          return result;
        }

        forwardDeclaration = true;
        return nullptr;
      }

      decl = decl->getDefinition();
      assert(decl);

      auto dc = Impl.importDeclContextOf(decl, importedName.EffectiveContext);
      if (!dc)
        return nullptr;

      ClassDecl *nativeDecl;
      bool declaredNative = hasNativeSwiftDecl(decl, name, dc, nativeDecl);
      if (declaredNative && nativeDecl)
        return nativeDecl;

      // Create the class declaration and record it.
      auto result = Impl.createDeclWithClangNode<ClassDecl>(decl,
                                Impl.importSourceLoc(decl->getLocStart()),
                                name,
                                Impl.importSourceLoc(decl->getLocation()),
                                None, nullptr, dc);

      // Import generic arguments, if any.
      if (auto gpImportResult = importObjCGenericParams(decl, dc)) {
        auto genericParams = *gpImportResult;
        if (genericParams) {
          result->setGenericParams(genericParams);
          if (auto sig = calculateGenericSignature(genericParams, result)) {
            result->setGenericSignature(sig);
          } else {
            return nullptr;
          }
        }
      } else {
        return nullptr;
      }

      result->computeType();

      Impl.ImportedDecls[{decl->getCanonicalDecl(), useSwift2Name}] = result;
      result->setCircularityCheck(CircularityCheck::Checked);
      result->setAddedImplicitInitializers();
      addObjCAttribute(result, Impl.importIdentifier(decl->getIdentifier()));

      if (declaredNative)
        markMissingSwiftDecl(result);

      // If this Objective-C class has a supertype, import it.
      SmallVector<TypeLoc, 4> inheritedTypes;
      Type superclassType;
      if (decl->getSuperClass()) {
        auto clangSuperclassType =
          Impl.getClangASTContext().getObjCObjectPointerType(
              clang::QualType(decl->getSuperClassType(), 0));
        superclassType = Impl.importType(clangSuperclassType,
                                         ImportTypeKind::Abstract,
                                         isInSystemModule(dc),
                                         /*isFullyBridgeable*/false);
        assert(superclassType->is<ClassType>() ||
               superclassType->is<BoundGenericClassType>());
        inheritedTypes.push_back(TypeLoc::withoutLoc(superclassType));
      }
      result->setSuperclass(superclassType);

      // Import protocols this class conforms to.
      importObjCProtocols(result, decl->getReferencedProtocols(),
                          inheritedTypes);
      result->setInherited(Impl.SwiftContext.AllocateCopy(inheritedTypes));
      result->setCheckedInheritanceClause();

      // Add inferred attributes.
#define INFERRED_ATTRIBUTES(ModuleName, ClassName, AttributeSet)        \
      if (name.str().equals(#ClassName) &&                              \
          result->getParentModule()->getName().str().equals(#ModuleName)) {  \
        using namespace inferred_attributes;                            \
        addInferredAttributes(result, AttributeSet);                    \
      }
#include "InferredAttributes.def"

      result->setMemberLoader(&Impl, 0);

      // Pass the class to the type checker to create an implicit destructor.
      Impl.registerExternalDecl(result);

      return result;
    }

    Decl *VisitObjCImplDecl(const clang::ObjCImplDecl *decl) {
      // Implementations of Objective-C classes and categories are not
      // reflected into Swift.
      return nullptr;
    }

    Decl *VisitObjCPropertyDecl(const clang::ObjCPropertyDecl *decl) {
      auto dc = Impl.importDeclContextOf(decl, decl->getDeclContext());
      if (!dc)
        return nullptr;

      // While importing the DeclContext, we might have imported the decl
      // itself.
      if (auto Known = Impl.importDeclCached(decl, useSwift2Name))
        return Known;

      return VisitObjCPropertyDecl(decl, dc);
    }

    void applyPropertyOwnership(
        VarDecl *prop, clang::ObjCPropertyDecl::PropertyAttributeKind attrs) {
      Type ty = prop->getType();
      if (auto innerTy = ty->getAnyOptionalObjectType())
        ty = innerTy;
      if (!ty->is<GenericTypeParamType>() && !ty->isAnyClassReferenceType())
        return;

      ASTContext &ctx = prop->getASTContext();
      if (attrs & clang::ObjCPropertyDecl::OBJC_PR_copy) {
        prop->getAttrs().add(new (ctx) NSCopyingAttr(false));
        return;
      }
      if (attrs & clang::ObjCPropertyDecl::OBJC_PR_weak) {
        prop->getAttrs().add(new (ctx) OwnershipAttr(Ownership::Weak));
        prop->overwriteType(WeakStorageType::get(prop->getType(), ctx));
        return;
      }
      if ((attrs & clang::ObjCPropertyDecl::OBJC_PR_assign) ||
          (attrs & clang::ObjCPropertyDecl::OBJC_PR_unsafe_unretained)) {
        prop->getAttrs().add(new (ctx) OwnershipAttr(Ownership::Unmanaged));
        prop->overwriteType(UnmanagedStorageType::get(prop->getType(), ctx));
        return;
      }
    }

    /// Hack: Handle the case where a property is declared \c readonly in the
    /// main class interface (either explicitly or because of an adopted
    /// protocol) and then \c readwrite in a category/extension.
    ///
    /// \see VisitObjCPropertyDecl
    void handlePropertyRedeclaration(VarDecl *original,
                                     const clang::ObjCPropertyDecl *redecl) {
      // If the property isn't from Clang, we can't safely update it.
      if (!original->hasClangNode())
        return;

      // If the original declaration was implicit, we may want to change that.
      if (original->isImplicit() && !redecl->isImplicit() &&
          !isa<clang::ObjCProtocolDecl>(redecl->getDeclContext()))
        original->setImplicit(false);

      if (!original->getAttrs().hasAttribute<OwnershipAttr>() &&
          !original->getAttrs().hasAttribute<NSCopyingAttr>()) {
        applyPropertyOwnership(original,
                               redecl->getPropertyAttributesAsWritten());
      }

      auto clangSetter = redecl->getSetterMethodDecl();
      if (!clangSetter)
        return;

      // The only other transformation we know how to do safely is add a
      // setter. If the property is already settable, we're done.
      if (original->isSettable(nullptr))
        return;

      FuncDecl *setter = importAccessor(clangSetter,
                                        original->getDeclContext());
      if (!setter)
        return;

      original->setComputedSetter(setter);
    }

    Decl *VisitObjCPropertyDecl(const clang::ObjCPropertyDecl *decl,
                                DeclContext *dc) {
      assert(dc);

      Optional<ImportedName> swift3Name;
      auto name = importFullName(decl, swift3Name).Imported.getBaseName();
      if (name.empty())
        return nullptr;

      if (Impl.isAccessibilityDecl(decl))
        return nullptr;

      // Check whether there is a function with the same name as this
      // property. If so, suppress the property; the user will have to use
      // the methods directly, to avoid ambiguities.
      auto containerTy = dc->getDeclaredTypeInContext();
      VarDecl *overridden = nullptr;
      SmallVector<ValueDecl *, 2> lookup;
      dc->lookupQualified(containerTy, name,
                          NL_QualifiedDefault | NL_KnownNoDependency,
                          Impl.getTypeResolver(), lookup);
      for (auto result : lookup) {
        if (isa<FuncDecl>(result) &&
            result->isInstanceMember() == decl->isInstanceProperty() &&
            result->getFullName().getArgumentNames().empty())
          return nullptr;

        if (auto var = dyn_cast<VarDecl>(result)) {
          // If the selectors of the getter match in Objective-C, we have an
          // override.
          if (var->getObjCGetterSelector() ==
                Impl.importSelector(decl->getGetterName()))
            overridden = var;
        }
      }

      if (overridden) {
        const DeclContext *overrideContext = overridden->getDeclContext();
        if (overrideContext != dc &&
            overrideContext->getDeclaredTypeInContext()->isEqual(containerTy)) {
          // We've encountered a redeclaration of the property.
          // HACK: Just update the original declaration instead of importing a
          // second property.
          handlePropertyRedeclaration(overridden, decl);
          return nullptr;
        }
      }

      Type type = Impl.importPropertyType(decl, isInSystemModule(dc));
      if (!type)
        return nullptr;

      // Import the getter.
      FuncDecl *getter = nullptr;
      if (auto clangGetter = decl->getGetterMethodDecl()) {
        getter = importAccessor(clangGetter, dc);
        if (!getter)
          return nullptr;
      }

      // Import the setter, if there is one.
      FuncDecl *setter = nullptr;
      if (auto clangSetter = decl->getSetterMethodDecl()) {
        setter = importAccessor(clangSetter, dc);
        if (!setter)
          return nullptr;
      }

      // Check whether the property already got imported.
      if (dc == Impl.importDeclContextOf(decl, decl->getDeclContext())) {
        auto known = Impl.ImportedDecls.find({decl->getCanonicalDecl(),
                                              useSwift2Name});
        if (known != Impl.ImportedDecls.end())
          return known->second;
      }

      auto result = Impl.createDeclWithClangNode<VarDecl>(decl,
          decl->isClassProperty(), /*IsLet*/ false,
          Impl.importSourceLoc(decl->getLocation()),
          name, type, dc);
      result->setInterfaceType(ArchetypeBuilder::mapTypeOutOfContext(dc, type));
      
      // Turn this into a computed property.
      // FIXME: Fake locations for '{' and '}'?
      result->makeComputed(SourceLoc(), getter, setter, nullptr, SourceLoc());
      addObjCAttribute(result, None);
      applyPropertyOwnership(result, decl->getPropertyAttributesAsWritten());

      // Handle attributes.
      if (decl->hasAttr<clang::IBOutletAttr>())
        result->getAttrs().add(
            new (Impl.SwiftContext) IBOutletAttr(/*IsImplicit=*/false));
      if (decl->getPropertyImplementation() == clang::ObjCPropertyDecl::Optional
          && isa<ProtocolDecl>(dc) &&
          !result->getAttrs().hasAttribute<OptionalAttr>())
        result->getAttrs().add(new (Impl.SwiftContext)
                                      OptionalAttr(/*implicit*/false));
      // FIXME: Handle IBOutletCollection.

      if (overridden)
        result->setOverriddenDecl(overridden);

      // If this is a Swift 2 stub, mark it as such.
      if (swift3Name)
        markAsSwift2Variant(result, *swift3Name);

      return result;
    }

    Decl *
    VisitObjCCompatibleAliasDecl(const clang::ObjCCompatibleAliasDecl *decl) {
      // Like C++ using declarations, name lookup simply looks through
      // Objective-C compatibility aliases. They are not imported directly.
      return nullptr;
    }

    Decl *VisitLinkageSpecDecl(const clang::LinkageSpecDecl *decl) {
      // Linkage specifications are not imported.
      return nullptr;
    }

    Decl *VisitObjCPropertyImplDecl(const clang::ObjCPropertyImplDecl *decl) {
      // @synthesize and @dynamic are not imported, since they are not part
      // of the interface to a class.
      return nullptr;
    }

    Decl *VisitFileScopeAsmDecl(const clang::FileScopeAsmDecl *decl) {
      return nullptr;
    }

    Decl *VisitAccessSpecDecl(const clang::AccessSpecDecl *decl) {
      return nullptr;
    }

    Decl *VisitFriendDecl(const clang::FriendDecl *decl) {
      // Friends are not imported; Swift has a different access control
      // mechanism.
      return nullptr;
    }

    Decl *VisitFriendTemplateDecl(const clang::FriendTemplateDecl *decl) {
      // Friends are not imported; Swift has a different access control
      // mechanism.
      return nullptr;
    }

    Decl *VisitStaticAssertDecl(const clang::StaticAssertDecl *decl) {
      // Static assertions are an implementation detail.
      return nullptr;
    }

    Decl *VisitBlockDecl(const clang::BlockDecl *decl) {
      // Blocks are not imported (although block types can be imported).
      return nullptr;
    }

    Decl *VisitClassScopeFunctionSpecializationDecl(
                 const clang::ClassScopeFunctionSpecializationDecl *decl) {
      // Note: templates are not imported.
      return nullptr;
    }

    Decl *VisitImportDecl(const clang::ImportDecl *decl) {
      // Transitive module imports are not handled at the declaration level.
      // Rather, they are understood from the module itself.
      return nullptr;
    }
  };
}

Decl *ClangImporter::Implementation::importDeclCached(
    const clang::NamedDecl *ClangDecl,
    bool useSwift2Name) {
  auto Known = ImportedDecls.find({ClangDecl->getCanonicalDecl(),
                                   useSwift2Name});
  if (Known != ImportedDecls.end())
    return Known->second;

  return nullptr;
}

/// Checks if we don't need to import the typedef itself.  If the typedef
/// should be skipped, returns the underlying declaration that the typedef
/// refers to -- this declaration should be imported instead.
static const clang::TagDecl *
canSkipOverTypedef(ClangImporter::Implementation &Impl,
                   const clang::NamedDecl *D,
                   bool &TypedefIsSuperfluous) {
  // If we have a typedef that refers to a tag type of the same name,
  // skip the typedef and import the tag type directly.

  TypedefIsSuperfluous = false;

  auto *ClangTypedef = dyn_cast<clang::TypedefNameDecl>(D);
  if (!ClangTypedef)
    return nullptr;

  const clang::DeclContext *RedeclContext =
      ClangTypedef->getDeclContext()->getRedeclContext();
  if (!RedeclContext->isTranslationUnit())
    return nullptr;

  clang::QualType UnderlyingType = ClangTypedef->getUnderlyingType();

  // A typedef to a typedef should get imported as a typealias.
  auto *TypedefT = UnderlyingType->getAs<clang::TypedefType>();
  if (TypedefT)
    return nullptr;

  auto *TT = UnderlyingType->getAs<clang::TagType>();
  if (!TT)
    return nullptr;

  clang::TagDecl *UnderlyingDecl = TT->getDecl();
  if (UnderlyingDecl->getDeclContext()->getRedeclContext() != RedeclContext)
    return nullptr;

  if (UnderlyingDecl->getDeclName().isEmpty())
    return UnderlyingDecl;

  auto TypedefName = ClangTypedef->getDeclName();
  auto TagDeclName = UnderlyingDecl->getDeclName();
  if (TypedefName != TagDeclName)
    return nullptr;

  TypedefIsSuperfluous = true;
  return UnderlyingDecl;
}

clang::SwiftNewtypeAttr *ClangImporter::Implementation::getSwiftNewtypeAttr(
      const clang::TypedefNameDecl *decl) {
  // If we aren't honoring the swift_newtype attribute, don't even
  // bother looking.
  if (!HonorSwiftNewtypeAttr)
    return nullptr;

  // Retrieve the attribute.
  return decl->getAttr<clang::SwiftNewtypeAttr>();
}

/// Import Clang attributes as Swift attributes.
void ClangImporter::Implementation::importAttributes(
    const clang::NamedDecl *ClangDecl,
    Decl *MappedDecl,
    const clang::ObjCContainerDecl *NewContext)
{
  ASTContext &C = SwiftContext;

  if (auto maybeDefinition = getDefinitionForClangTypeDecl(ClangDecl))
    if (maybeDefinition.getValue())
      ClangDecl = cast<clang::NamedDecl>(maybeDefinition.getValue());

  // Scan through Clang attributes and map them onto Swift
  // equivalents.
  bool AnyUnavailable = MappedDecl->getAttrs().isUnavailable(C);
  for (clang::NamedDecl::attr_iterator AI = ClangDecl->attr_begin(),
       AE = ClangDecl->attr_end(); AI != AE; ++AI) {
    //
    // __attribute__((unavailable)
    //
    // Mapping: @available(*,unavailable)
    //
    if (auto unavailable = dyn_cast<clang::UnavailableAttr>(*AI)) {
      auto Message = unavailable->getMessage();
      auto attr = AvailableAttr::createUnconditional(C, Message);
      MappedDecl->getAttrs().add(attr);
      AnyUnavailable = true;
      continue;
    }

    //
    // __attribute__((annotate(swift1_unavailable)))
    //
    // Mapping: @available(*, unavailable)
    //
    if (auto unavailable_annot = dyn_cast<clang::AnnotateAttr>(*AI))
      if (unavailable_annot->getAnnotation() == "swift1_unavailable") {
        auto attr = AvailableAttr::createUnconditional(
            C, "", "", UnconditionalAvailabilityKind::UnavailableInSwift);
        MappedDecl->getAttrs().add(attr);
        AnyUnavailable = true;
        continue;
      }

    //
    // __attribute__((deprecated))
    //
    // Mapping: @available(*,deprecated)
    //
    if (auto deprecated = dyn_cast<clang::DeprecatedAttr>(*AI)) {
      auto Message = deprecated->getMessage();
      auto attr = AvailableAttr::createUnconditional(C, Message, "",
                    UnconditionalAvailabilityKind::Deprecated);
      MappedDecl->getAttrs().add(attr);
      continue;
    }

    // __attribute__((availability))
    //
    if (auto avail = dyn_cast<clang::AvailabilityAttr>(*AI)) {
      StringRef Platform = avail->getPlatform()->getName();

      // Is this our special "availability(swift, unavailable)" attribute?
      if (Platform == "swift") {
        auto attr = AvailableAttr::createUnconditional(
            C, avail->getMessage(), /*renamed*/"",
            UnconditionalAvailabilityKind::UnavailableInSwift);
        MappedDecl->getAttrs().add(attr);
        AnyUnavailable = true;
        continue;
      }

      // Does this availability attribute map to the platform we are
      // currently targeting?
      if (!PlatformAvailabilityFilter ||
          !PlatformAvailabilityFilter(Platform))
        continue;

      auto platformK =
        llvm::StringSwitch<Optional<PlatformKind>>(Platform)
          .Case("ios", PlatformKind::iOS)
          .Case("macosx", PlatformKind::OSX)
          .Case("tvos", PlatformKind::tvOS)
          .Case("watchos", PlatformKind::watchOS)
          .Case("ios_app_extension", PlatformKind::iOSApplicationExtension)
          .Case("macosx_app_extension",
                PlatformKind::OSXApplicationExtension)
          .Case("tvos_app_extension",
                PlatformKind::tvOSApplicationExtension)
          .Case("watchos_app_extension",
                PlatformKind::watchOSApplicationExtension)
          .Default(None);
      if (!platformK)
        continue;

      // Is this declaration marked unconditionally unavailable?
      auto Unconditional = UnconditionalAvailabilityKind::None;
      if (avail->getUnavailable()) {
        Unconditional = UnconditionalAvailabilityKind::Unavailable;
        AnyUnavailable = true;
      }

      StringRef message = avail->getMessage();

      const auto &deprecated = avail->getDeprecated();
      if (!deprecated.empty()) {
        if (DeprecatedAsUnavailableFilter &&
            DeprecatedAsUnavailableFilter(deprecated.getMajor(),
                                          deprecated.getMinor())) {
          AnyUnavailable = true;
          Unconditional = UnconditionalAvailabilityKind::Unavailable;
          if (message.empty())
            message = DeprecatedAsUnavailableMessage;
        }
      }

      const auto &obsoleted = avail->getObsoleted();
      const auto &introduced = avail->getIntroduced();

      auto AvAttr = new (C) AvailableAttr(SourceLoc(), SourceRange(),
                                             platformK.getValue(),
                                             message, /*rename*/StringRef(),
                                             introduced, deprecated, obsoleted,
                                             Unconditional, /*implicit=*/false);

      MappedDecl->getAttrs().add(AvAttr);
    }
  }

  // If the declaration is unavailable, we're done.
  if (AnyUnavailable)
    return;

  // Ban NSInvocation.
  if (auto ID = dyn_cast<clang::ObjCInterfaceDecl>(ClangDecl)) {
    if (ID->getName() == "NSInvocation") {
      auto attr = AvailableAttr::createUnconditional(C, "");
      MappedDecl->getAttrs().add(attr);
      return;
    }
  }

  // Ban CFRelease|CFRetain|CFAutorelease(CFTypeRef) as well as custom ones
  // such as CGColorRelease(CGColorRef).
  if (auto FD = dyn_cast<clang::FunctionDecl>(ClangDecl)) {
    if (FD->getNumParams() == 1 &&
         (FD->getName().endswith("Release") ||
          FD->getName().endswith("Retain") ||
          FD->getName().endswith("Autorelease")))
      if (auto t = FD->getParamDecl(0)->getType()->getAs<clang::TypedefType>())
        if (isCFTypeDecl(t->getDecl())) {
          auto attr = AvailableAttr::createUnconditional(C,
            "Core Foundation objects are automatically memory managed");
          MappedDecl->getAttrs().add(attr);
          return;
        }
  }

  // Hack: mark any method named "print" with less than two parameters as
  // warn_unqualified_access.
  if (auto MD = dyn_cast<FuncDecl>(MappedDecl)) {
    if (!MD->getName().empty() && MD->getName().str() == "print" &&
        MD->getDeclContext()->isTypeContext()) {
      auto *formalParams = MD->getParameterList(1);
      if (formalParams->size() <= 1) {
        // Use a non-implicit attribute so it shows up in the generated
        // interface.
        MD->getAttrs().add(
            new (C) WarnUnqualifiedAccessAttr(/*implicit*/false));
      }
    }
  }

  // Map __attribute__((warn_unused_result)).
  if (ClangDecl->hasAttr<clang::WarnUnusedResultAttr>()) {
    MappedDecl->getAttrs().add(new (C) WarnUnusedResultAttr(SourceLoc(),
                                                            SourceLoc(),
                                                            false));
  } else {
    if (auto MD = dyn_cast<FuncDecl>(MappedDecl)) {
      if (!MD->getResultType()->isVoid()) {
        MD->getAttrs().add(new (C) DiscardableResultAttr(/*implicit*/true));
      }
    }
  }
  // Map __attribute__((const)).
  if (ClangDecl->hasAttr<clang::ConstAttr>()) {
    MappedDecl->getAttrs().add(new (C) EffectsAttr(EffectsKind::ReadNone));
  }
  // Map __attribute__((pure)).
  if (ClangDecl->hasAttr<clang::PureAttr>()) {
    MappedDecl->getAttrs().add(new (C) EffectsAttr(EffectsKind::ReadOnly));
  }
}

Decl *
ClangImporter::Implementation::importDeclImpl(const clang::NamedDecl *ClangDecl,
                                              bool useSwift2Name,
                                              bool &TypedefIsSuperfluous,
                                              bool &HadForwardDeclaration) {
  assert(ClangDecl);

  bool SkippedOverTypedef = false;
  Decl *Result = nullptr;
  if (auto *UnderlyingDecl = canSkipOverTypedef(*this, ClangDecl,
                                                TypedefIsSuperfluous)) {
    Result = importDecl(UnderlyingDecl, useSwift2Name);
    SkippedOverTypedef = true;
  }

  if (!Result) {
    SwiftDeclConverter converter(*this, useSwift2Name);
    Result = converter.Visit(ClangDecl);
    HadForwardDeclaration = converter.hadForwardDeclaration();
  }
  if (!Result && !useSwift2Name) {
    // If we couldn't import this Objective-C entity, determine
    // whether it was a required member of a protocol.
    bool hasMissingRequiredMember = false;
    if (auto clangProto
          = dyn_cast<clang::ObjCProtocolDecl>(ClangDecl->getDeclContext())) {
      if (auto method = dyn_cast<clang::ObjCMethodDecl>(ClangDecl)) {
        if (method->getImplementationControl()
              == clang::ObjCMethodDecl::Required)
          hasMissingRequiredMember = true;
      } else if (auto prop = dyn_cast<clang::ObjCPropertyDecl>(ClangDecl)) {
        if (prop->getPropertyImplementation()
              == clang::ObjCPropertyDecl::Required)
          hasMissingRequiredMember = true;
      }

      if (hasMissingRequiredMember) {
        // Mark the protocol as having missing requirements.
        if (auto proto = cast_or_null<ProtocolDecl>(importDecl(clangProto,
                                                               false))) {
          proto->setHasMissingRequirements(true);
        }
      }
    }

    return nullptr;
  }

  // Finalize the imported declaration.
  auto finalizeDecl = [&](Decl *result) {
    importAttributes(ClangDecl, result);

    // Hack to deal with unannotated Objective-C protocols. If the protocol
    // comes from clang and is not annotated and the protocol requirement
    // itself is not annotated, then infer availability of the requirement
    // based on its types. This makes it possible for a type to conform to an
    // Objective-C protocol that is missing annotations but whose requirements
    // use types that are less available than the conforming type.
    auto dc = result->getDeclContext();
    auto *proto = dyn_cast<ProtocolDecl>(dc);
    if (!proto || proto->getAttrs().hasAttribute<AvailableAttr>())
      return;

    inferProtocolMemberAvailability(*this, dc, result);
  };

  if (Result) {
    finalizeDecl(Result);

    if (auto alternate = getAlternateDecl(Result))
      finalizeDecl(alternate);
  }

#ifndef NDEBUG
  auto Canon = cast<clang::NamedDecl>(ClangDecl->getCanonicalDecl());

  // Note that the decl was imported from Clang.  Don't mark Swift decls as
  // imported.
  if (Result &&
      (!Result->getDeclContext()->isModuleScopeContext() ||
       isa<ClangModuleUnit>(Result->getDeclContext()))) {
    // Either the Swift declaration was from stdlib,
    // or we imported the underlying decl of the typedef,
    // or we imported the decl itself.
    bool ImportedCorrectly =
        !Result->getClangDecl() || SkippedOverTypedef ||
        Result->getClangDecl()->getCanonicalDecl() == Canon;

    // Or the other type is a typedef,
    if (!ImportedCorrectly &&
        isa<clang::TypedefNameDecl>(Result->getClangDecl())) {
      // both types are ValueDecls:
      if (isa<clang::ValueDecl>(Result->getClangDecl())) {
        ImportedCorrectly =
            getClangASTContext().hasSameType(
                cast<clang::ValueDecl>(Result->getClangDecl())->getType(),
                cast<clang::ValueDecl>(Canon)->getType());
      } else if (isa<clang::TypeDecl>(Result->getClangDecl())) {
        // both types are TypeDecls:
        ImportedCorrectly =
            getClangASTContext().hasSameUnqualifiedType(
                getClangASTContext().getTypeDeclType(
                    cast<clang::TypeDecl>(Result->getClangDecl())),
                getClangASTContext().getTypeDeclType(
                    cast<clang::TypeDecl>(Canon)));
      }
      assert(ImportedCorrectly);
    }
    assert(Result->hasClangNode());
  }
#else
  (void)SkippedOverTypedef;
#endif

  return Result;
}

void ClangImporter::Implementation::startedImportingEntity() {
  ++NumCurrentImportingEntities;
  ++NumTotalImportedEntities;
}

void ClangImporter::Implementation::finishedImportingEntity() {
  assert(NumCurrentImportingEntities &&
         "finishedImportingEntity not paired with startedImportingEntity");
  if (NumCurrentImportingEntities == 1) {
    // We decrease NumCurrentImportingEntities only after pending actions
    // are finished, to avoid recursively re-calling finishPendingActions().
    finishPendingActions();
  }
  --NumCurrentImportingEntities;
}

void ClangImporter::Implementation::finishPendingActions() {
  while (true) {
    if (!RegisteredExternalDecls.empty()) {
      if (hasFinishedTypeChecking()) {
        RegisteredExternalDecls.clear();
      } else {
        Decl *D = RegisteredExternalDecls.pop_back_val();
        SwiftContext.addExternalDecl(D);
        if (auto typeResolver = getTypeResolver())
          if (auto *nominal = dyn_cast<NominalTypeDecl>(D))
            if (!nominal->hasDelayedMembers())
              typeResolver->resolveExternalDeclImplicitMembers(nominal);
      }
    } else if (!DelayedProtocolConformances.empty()) {
      NormalProtocolConformance *conformance =
          DelayedProtocolConformances.pop_back_val();
      finishProtocolConformance(conformance);
    } else {
      break;
    }
  }
}

/// Finish the given protocol conformance (for an imported type)
/// by filling in any missing witnesses.
void ClangImporter::Implementation::finishProtocolConformance(
    NormalProtocolConformance *conformance) {
  const ProtocolDecl *proto = conformance->getProtocol();

  // Create witnesses for requirements not already met.
  for (auto req : proto->getMembers()) {
    auto valueReq = dyn_cast<ValueDecl>(req);
    if (!valueReq)
      continue;

    if (!conformance->hasWitness(valueReq)) {
      if (auto func = dyn_cast<AbstractFunctionDecl>(valueReq)){
        // For an optional requirement, record an empty witness:
        // we'll end up querying this at runtime.
        auto Attrs = func->getAttrs();
        if (Attrs.hasAttribute<OptionalAttr>()) {
          conformance->setWitness(valueReq, ConcreteDeclRef());
          continue;
        }
      }

      conformance->setWitness(valueReq, valueReq);
    } else {
      // An initializer that conforms to a requirement is required.
      auto witness = conformance->getWitness(valueReq, nullptr).getDecl();
      if (auto ctor = dyn_cast_or_null<ConstructorDecl>(witness)) {
        if (!ctor->getAttrs().hasAttribute<RequiredAttr>()) {
          ctor->getAttrs().add(
            new (SwiftContext) RequiredAttr(/*implicit=*/true));
        }
      }
    }
  }

  // And make sure any inherited conformances also get completed, if necessary.
  SmallVector<ProtocolDecl *, 8> inheritedProtos;
  for (auto *inherited : proto->getInheritedProtocols(/*resolver=*/nullptr)) {
    inheritedProtos.push_back(inherited);
  }
  // Sort for deterministic import.
  llvm::array_pod_sort(inheritedProtos.begin(),
                       inheritedProtos.end(),
                       [](ProtocolDecl * const *left,
                          ProtocolDecl * const *right) -> int {
    // We know all Objective-C protocols have unique names.
    auto getDeclName = [](const ProtocolDecl *proto) -> StringRef {
      return cast<clang::ObjCProtocolDecl>(proto->getClangDecl())->getName();
    };
    return getDeclName(*left).compare(getDeclName(*right));
  });
  // Schedule any that aren't complete.
  for (auto *inherited : inheritedProtos) {
    Module *M = conformance->getDeclContext()->getParentModule();
    auto inheritedConformance = M->lookupConformance(conformance->getType(),
                                                     inherited,
                                                     /*resolver=*/nullptr);
    assert(inheritedConformance && inheritedConformance->isConcrete() &&
           "inherited conformance not found");
    conformance->setInheritedConformance(inherited,
                                         inheritedConformance->getConcrete());
  }

  conformance->setState(ProtocolConformanceState::Complete);
}

Decl *ClangImporter::Implementation::importDeclAndCacheImpl(
    const clang::NamedDecl *ClangDecl,
    bool useSwift2Name,
    bool SuperfluousTypedefsAreTransparent) {
  if (!ClangDecl)
    return nullptr;

  clang::PrettyStackTraceDecl trace(ClangDecl, clang::SourceLocation(),
                                    Instance->getSourceManager(), "importing");

  auto Canon = cast<clang::NamedDecl>(ClangDecl->getCanonicalDecl());

  if (auto Known = importDeclCached(Canon, useSwift2Name)) {
    if (!SuperfluousTypedefsAreTransparent &&
        SuperfluousTypedefs.count(Canon))
      return nullptr;
    return Known;
  }

  bool TypedefIsSuperfluous = false;
  bool HadForwardDeclaration = false;

  ImportingEntityRAII ImportingEntity(*this);
  Decl *Result = importDeclImpl(ClangDecl, useSwift2Name, TypedefIsSuperfluous,
                                HadForwardDeclaration);
  if (!Result)
    return nullptr;

  if (TypedefIsSuperfluous) {
    SuperfluousTypedefs.insert(Canon);
    if (auto tagDecl = dyn_cast_or_null<clang::TagDecl>(Result->getClangDecl()))
      DeclsWithSuperfluousTypedefs.insert(tagDecl);
  }

  if (!HadForwardDeclaration)
    ImportedDecls[{Canon, useSwift2Name}] = Result;

  if (!SuperfluousTypedefsAreTransparent && TypedefIsSuperfluous)
    return nullptr;

  return Result;
}

Decl *
ClangImporter::Implementation::importMirroredDecl(const clang::NamedDecl *decl,
                                                  DeclContext *dc,
                                                  bool useSwift2Name,
                                                  ProtocolDecl *proto) {
  assert(dc);
  if (!decl)
    return nullptr;

  clang::PrettyStackTraceDecl trace(decl, clang::SourceLocation(),
                                    Instance->getSourceManager(),
                                    "importing (mirrored)");

  auto canon = decl->getCanonicalDecl();
  auto known = ImportedProtocolDecls.find({canon, dc, useSwift2Name});
  if (known != ImportedProtocolDecls.end())
    return known->second;

  SwiftDeclConverter converter(*this, useSwift2Name);
  Decl *result;
  if (auto method = dyn_cast<clang::ObjCMethodDecl>(decl)) {
    result = converter.VisitObjCMethodDecl(method, dc);
  } else if (auto prop = dyn_cast<clang::ObjCPropertyDecl>(decl)) {
    result = converter.VisitObjCPropertyDecl(prop, dc);
  } else {
    llvm_unreachable("unexpected mirrored decl");
  }

  if (result) {
    assert(result->getClangDecl() && result->getClangDecl() == canon);

    auto updateMirroredDecl = [&](Decl *result) {
      result->setImplicit();
    
      // Map the Clang attributes onto Swift attributes.
      importAttributes(decl, result);

      if (proto->getAttrs().hasAttribute<AvailableAttr>()) {
        if (!result->getAttrs().hasAttribute<AvailableAttr>()) {
          AvailabilityContext protoRange =
            AvailabilityInference::availableRange(proto, SwiftContext);
          applyAvailableAttribute(result, protoRange, SwiftContext);
        }
      } else {
        // Infer the same availability for the mirrored declaration as
        // we would for the protocol member it is mirroring.
        inferProtocolMemberAvailability(*this, dc, result);
      }
    };

    updateMirroredDecl(result);

    // Update the alternate declaration as well.
    if (auto alternate = getAlternateDecl(result))
      updateMirroredDecl(alternate);
  }
  if (result || !converter.hadForwardDeclaration())
    ImportedProtocolDecls[{canon, dc, useSwift2Name}] = result;
  return result;
}

DeclContext *ClangImporter::Implementation::importDeclContextImpl(
    const clang::DeclContext *dc) {
  // Every declaration should come from a module, so we should not see the
  // TranslationUnit DeclContext here.
  assert(!dc->isTranslationUnit());

  auto decl = dyn_cast<clang::NamedDecl>(dc);
  if (!decl)
    return nullptr;

  auto swiftDecl = importDecl(decl, false);
  if (!swiftDecl)
    return nullptr;

  if (auto nominal = dyn_cast<NominalTypeDecl>(swiftDecl))
    return nominal;
  if (auto extension = dyn_cast<ExtensionDecl>(swiftDecl))
    return extension;
  if (auto constructor = dyn_cast<ConstructorDecl>(swiftDecl))
    return constructor;
  if (auto destructor = dyn_cast<DestructorDecl>(swiftDecl))
    return destructor;
  return nullptr;
}

DeclContext *
ClangImporter::Implementation::importDeclContextOf(
  const clang::Decl *decl,
  EffectiveClangContext context)
{
  DeclContext *importedDC = nullptr;
  switch (context.getKind()) {
  case EffectiveClangContext::DeclContext: {
    auto dc = context.getAsDeclContext();
    if (dc->isTranslationUnit()) {
      if (auto *module = getClangModuleForDecl(decl))
        return module;
      else
        return nullptr;
    }

    // Import the DeclContext.
    importedDC = importDeclContextImpl(dc);
    break;
  }

  case EffectiveClangContext::TypedefContext: {
    // Import the typedef-name as a declaration.
    auto importedDecl = importDecl(context.getTypedefName(), false);
    if (!importedDecl) return nullptr;

    importedDC = dyn_cast_or_null<DeclContext>(importedDecl);
    break;
  }

  case EffectiveClangContext::UnresolvedContext: {
    // FIXME: Resolve through name lookup. This is brittle.
    auto submodule =
      getClangSubmoduleForDecl(decl, /*allowForwardDeclaration=*/false);
    if (!submodule) return nullptr;

    if (auto lookupTable = findLookupTable(*submodule)) {
      if (auto clangDecl
            = lookupTable->resolveContext(context.getUnresolvedName())) {
        // Import the Clang declaration.
        auto decl = importDecl(clangDecl, false);
        if (!decl) return nullptr;

        // Look through typealiases.
        if (auto typealias = dyn_cast<TypeAliasDecl>(decl))
          importedDC = typealias->getDeclaredInterfaceType()->getAnyNominal();
        else // Map to a nominal type declaration.
          importedDC = dyn_cast<NominalTypeDecl>(decl);
        break;
      }
    }
  }
  }

  // If we didn't manage to import the declaration context, we're done.
  if (!importedDC) return nullptr;

  // If the declaration was not global to start with, we're done.
  bool isGlobal =
    decl->getDeclContext()->getRedeclContext()->isTranslationUnit() &&
    !isa<clang::EnumConstantDecl>(decl);
  if (!isGlobal) return importedDC;

  // If the resulting declaration context is not a nominal type,
  // we're done.
  auto nominal = dyn_cast<NominalTypeDecl>(importedDC);
  if (!nominal) return importedDC;

  // Look for the extension for the given nominal type within the
  // Clang submodule of the declaration.
  const clang::Module *declSubmodule = *getClangSubmoduleForDecl(decl);
  auto extensionKey = std::make_pair(nominal, declSubmodule);
  auto knownExtension = extensionPoints.find(extensionKey);
  if (knownExtension != extensionPoints.end())
    return knownExtension->second;

  // Create a new extension for this nominal type/Clang submodule pair.
  auto swiftTyLoc = TypeLoc::withoutLoc(nominal->getDeclaredType());
  auto ext = ExtensionDecl::create(SwiftContext, SourceLoc(), swiftTyLoc, {},
                                   getClangModuleForDecl(decl), nullptr);
  ext->setValidated();
  ext->setCheckedInheritanceClause();
  ext->setMemberLoader(this, reinterpret_cast<uintptr_t>(declSubmodule));

  if (auto protoDecl = ext->getAsProtocolExtensionContext()) {
    ext->setGenericParams(protoDecl->createGenericParams(ext));
    auto protoArchetype = protoDecl->getProtocolSelf()->getArchetype();
    auto extSelf = ext->getProtocolSelf();

    SmallVector<ProtocolDecl *, 4> conformsTo(
        protoArchetype->getConformsTo().begin(),
        protoArchetype->getConformsTo().end());
    ArchetypeType *extSelfArchetype = ArchetypeType::getNew(
        SwiftContext, protoArchetype->getParent(),
        protoArchetype->getAssocTypeOrProtocol(), protoArchetype->getName(),
        conformsTo, protoArchetype->getSuperclass(),
        protoArchetype->getIsRecursive());
    extSelf->setArchetype(extSelfArchetype);
    ext->getGenericParams()->setAllArchetypes(
        SwiftContext.AllocateCopy(llvm::makeArrayRef(extSelfArchetype)));

    auto genericParam =
        extSelf->getDeclaredType()->castTo<GenericTypeParamType>();
    Requirement genericRequirements[2] = {
        Requirement(RequirementKind::WitnessMarker, genericParam, Type()),
        Requirement(RequirementKind::Conformance, genericParam,
                    protoDecl->getDeclaredType())};
    auto sig = GenericSignature::get(genericParam, genericRequirements);
    ext->setGenericSignature(sig);
  }

  // Add the extension to the nominal type.
  nominal->addExtension(ext);

  // Record this extension so we can find it later.
  extensionPoints[extensionKey] = ext;
  return ext;
}

ValueDecl *
ClangImporter::Implementation::createConstant(Identifier name, DeclContext *dc,
                                              Type type,
                                              const clang::APValue &value,
                                              ConstantConvertKind convertKind,
                                              bool isStatic,
                                              ClangNode ClangN) {
  auto &context = SwiftContext;

  // Create the integer literal value.
  Expr *expr = nullptr;
  switch (value.getKind()) {
  case clang::APValue::AddrLabelDiff:
  case clang::APValue::Array:
  case clang::APValue::ComplexFloat:
  case clang::APValue::ComplexInt:
  case clang::APValue::LValue:
  case clang::APValue::MemberPointer:
  case clang::APValue::Struct:
  case clang::APValue::Uninitialized:
  case clang::APValue::Union:
  case clang::APValue::Vector:
    llvm_unreachable("Unhandled APValue kind");

  case clang::APValue::Float:
  case clang::APValue::Int: {
    // Print the value.
    llvm::SmallString<16> printedValueBuf;
    if (value.getKind() == clang::APValue::Int) {
      value.getInt().toString(printedValueBuf);
    } else {
      assert(value.getFloat().isFinite() && "can't handle infinities or NaNs");
      value.getFloat().toString(printedValueBuf);
    }
    StringRef printedValue = printedValueBuf.str();

    // If this was a negative number, record that and strip off the '-'.
    bool isNegative = printedValue.front() == '-';
    if (isNegative)
      printedValue = printedValue.drop_front();

    // Create the expression node.
    StringRef printedValueCopy(context.AllocateCopy(printedValue));
    if (value.getKind() == clang::APValue::Int) {
      expr = new (context) IntegerLiteralExpr(printedValueCopy, SourceLoc(),
                                              /*Implicit=*/true);
    } else {
      expr = new (context) FloatLiteralExpr(printedValueCopy, SourceLoc(),
                                            /*Implicit=*/true);
    }

    if (isNegative)
      cast<NumberLiteralExpr>(expr)->setNegative(SourceLoc());

    break;
  }
  }

  assert(expr);
  return createConstant(name, dc, type, expr, convertKind, isStatic, ClangN);
}


ValueDecl *
ClangImporter::Implementation::createConstant(Identifier name, DeclContext *dc,
                                              Type type, StringRef value,
                                              ConstantConvertKind convertKind,
                                              bool isStatic,
                                              ClangNode ClangN) {
  auto expr = new (SwiftContext) StringLiteralExpr(value, SourceRange());
  return createConstant(name, dc, type, expr, convertKind, isStatic, ClangN);
}


ValueDecl *
ClangImporter::Implementation::createConstant(Identifier name, DeclContext *dc,
                                              Type type, Expr *valueExpr,
                                              ConstantConvertKind convertKind,
                                              bool isStatic,
                                              ClangNode ClangN) {
  auto &context = SwiftContext;

  VarDecl *var = nullptr;
  if (ClangN) {
    var = createDeclWithClangNode<VarDecl>(ClangN, isStatic, /*IsLet*/ false,
                                           SourceLoc(), name, type, dc);
  } else {
    var = new (SwiftContext)
        VarDecl(isStatic, /*IsLet*/ false, SourceLoc(), name, type, dc);
  }

  // Form the argument patterns.
  SmallVector<ParameterList*, 3> getterArgs;
  
  // 'self'
  if (dc->isTypeContext()) {
    auto *selfDecl = ParamDecl::createSelf(SourceLoc(), dc, isStatic);
    getterArgs.push_back(ParameterList::createWithoutLoc(selfDecl));
  }
  
  // empty tuple
  getterArgs.push_back(ParameterList::createEmpty(context));

  // Form the type of the getter.
  auto getterType = ParameterList::getFullType(type, getterArgs);

  // Create the getter function declaration.
  auto func = FuncDecl::create(context, SourceLoc(), StaticSpellingKind::None,
                               SourceLoc(), Identifier(),
                               SourceLoc(), SourceLoc(), SourceLoc(),
                               nullptr, getterType,
                               getterArgs, TypeLoc::withoutLoc(type), dc);
  func->setStatic(isStatic);
  func->setBodyResultType(type);
  func->setAccessibility(Accessibility::Public);

  // If we're not done type checking, build the getter body.
  if (!hasFinishedTypeChecking()) {
    auto expr = valueExpr;

    // If we need a conversion, add one now.
    switch (convertKind) {
    case ConstantConvertKind::None:
      break;

    case ConstantConvertKind::Construction:
    case ConstantConvertKind::ConstructionWithUnwrap: {
      auto typeRef = TypeExpr::createImplicit(type, context);
      
      // make a "(rawValue: <subexpr>)" tuple.
      expr = TupleExpr::create(context, SourceLoc(), expr,
                               context.Id_rawValue, SourceLoc(),
                               SourceLoc(), /*trailingClosure*/false,
                               /*implicit*/true);
      expr = new (context) CallExpr(typeRef, expr, /*Implicit=*/true);
      if (convertKind == ConstantConvertKind::ConstructionWithUnwrap)
        expr = new (context) ForceValueExpr(expr, SourceLoc());
      break;
    }

    case ConstantConvertKind::Coerce:
      break;

    case ConstantConvertKind::Downcast: {
      expr = new (context) ForcedCheckedCastExpr(expr, SourceLoc(), SourceLoc(),
                                                 TypeLoc::withoutLoc(type));
      expr->setImplicit();
      break;
    }
    }

    // Create the return statement.
    auto ret = new (context) ReturnStmt(SourceLoc(), expr);

    // Finally, set the body.
    func->setBody(BraceStmt::create(context, SourceLoc(),
                                    ASTNode(ret),
                                    SourceLoc()));
  }

  // Mark the function transparent so that we inline it away completely.
  func->getAttrs().add(new (context) TransparentAttr(/*implicit*/ true));
  
  // Set the function up as the getter.
  var->makeComputed(SourceLoc(), func, nullptr, nullptr, SourceLoc());

  // Register this thunk as an external definition.
  registerExternalDecl(func);

  return var;
}

/// \brief Create a decl with error type and an "unavailable" attribute on it
/// with the specified message.
void ClangImporter::Implementation::
markUnavailable(ValueDecl *decl, StringRef unavailabilityMsgRef) {

  unavailabilityMsgRef = SwiftContext.AllocateCopy(unavailabilityMsgRef);
  auto ua = AvailableAttr::createUnconditional(SwiftContext,
                                                  unavailabilityMsgRef);
  decl->getAttrs().add(ua);
}

/// \brief Create a decl with error type and an "unavailable" attribute on it
/// with the specified message.
ValueDecl *ClangImporter::Implementation::
createUnavailableDecl(Identifier name, DeclContext *dc, Type type,
                      StringRef UnavailableMessage, bool isStatic,
                      ClangNode ClangN) {

  // Create a new VarDecl with dummy type.
  auto var = createDeclWithClangNode<VarDecl>(ClangN,
                                              isStatic, /*IsLet*/ false,
                                              SourceLoc(), name, type, dc);
  markUnavailable(var, UnavailableMessage);

  return var;
}


void
ClangImporter::Implementation::loadAllMembers(Decl *D, uint64_t extra) {
  assert(D);

  // Check whether we're importing an Objective-C container of some sort.
  auto objcContainer =
    dyn_cast_or_null<clang::ObjCContainerDecl>(D->getClangDecl());

  // If not, we're importing globals-as-members into an extension.
  if (!objcContainer) {
    // We have extension.
    auto ext = cast<ExtensionDecl>(D);
    auto nominal = ext->getExtendedType()->getAnyNominal();

    // The submodule of the extension is encoded in the extra data.
    clang::Module *submodule = reinterpret_cast<clang::Module *>(
                                 static_cast<uintptr_t>(extra));

    // Find the lookup table.
    auto topLevelModule = submodule;
    if (topLevelModule)
      topLevelModule = topLevelModule->getTopLevelModule();
    auto table = findLookupTable(topLevelModule);
    if (!table) return;

    // Dig out the effective Clang context for this nominal type.
    auto effectiveClangContext = getEffectiveClangContext(nominal);
    if (!effectiveClangContext) return;

    // Get ready to actually load the members.
    ImportingEntityRAII Importing(*this);

    // Load the members.
    for (auto entry : table->lookupGlobalsAsMembers(effectiveClangContext)) {
      auto decl = entry.get<clang::NamedDecl *>();

      // Only continue members in the same submodule as this extension.
      if (decl->getImportedOwningModule() != submodule) continue;

      // Import the member.
      auto member = importDecl(decl, false);
      if (!member) continue;

      // Add the member.
      ext->addMember(member);

      if (auto alternate = getAlternateDecl(member)) {
        ext->addMember(alternate);
      }

      // Import the Swift 2 stub declaration.
      if (auto swift2Member = importDecl(decl, true))
        if (swift2Member->getDeclContext() == ext)
          ext->addMember(swift2Member);
    }

    return;
  }


  clang::PrettyStackTraceDecl trace(objcContainer, clang::SourceLocation(),
                                    Instance->getSourceManager(),
                                    "loading members for");

  SwiftDeclConverter converter(*this, /*useSwift2Name=*/false);
  SwiftDeclConverter swift2Converter(*this, /*useSwift2Name=*/true);

  DeclContext *DC;
  IterableDeclContext *IDC;
  SmallVector<ProtocolDecl *, 4> protos;

  // Figure out the declaration context we're importing into.
  if (auto nominal = dyn_cast<NominalTypeDecl>(D)) {
    DC = nominal;
    IDC = nominal;
  } else {
    auto ext = cast<ExtensionDecl>(D);
    DC = ext;
    IDC = ext;
  }

  ImportingEntityRAII Importing(*this);

  SmallVector<Decl *, 16> members;
  llvm::SmallPtrSet<Decl *, 4> knownMembers;
  converter.importObjCMembers(objcContainer, DC, knownMembers, members);
  swift2Converter.importObjCMembers(objcContainer, DC, knownMembers, members);

  protos = takeImportedProtocols(D);
  if (auto clangClass = dyn_cast<clang::ObjCInterfaceDecl>(objcContainer)) {
    auto swiftClass = cast<ClassDecl>(D);
    objcContainer = clangClass = clangClass->getDefinition();

    // Imported inherited initializers.
    if (clangClass->getName() != "Protocol") {
      converter.importInheritedConstructors(const_cast<ClassDecl *>(swiftClass),
                                            members);
    }

  } else if (auto clangProto
               = dyn_cast<clang::ObjCProtocolDecl>(objcContainer)) {
    objcContainer = clangProto->getDefinition();
  }

  // Import mirrored declarations for protocols to which this category
  // or extension conforms.
  // FIXME: This is supposed to be a short-term hack.
  converter.importMirroredProtocolMembers(objcContainer, DC,
                                          protos, members, SwiftContext);

  // Add the members now, before ~ImportingEntityRAII does work that might
  // involve them.
  for (auto member : members) {
    IDC->addMember(member);
  }

}

void ClangImporter::Implementation::loadAllConformances(
       const Decl *D, uint64_t contextData,
       SmallVectorImpl<ProtocolConformance *> &Conformances) {
  Conformances = takeDelayedConformance(contextData);
}

Optional<MappedTypeNameKind>
ClangImporter::Implementation::getSpecialTypedefKind(clang::TypedefNameDecl *decl) {
  auto iter = SpecialTypedefNames.find(decl->getCanonicalDecl());
  if (iter == SpecialTypedefNames.end())
    return None;
  return iter->second;
}

Identifier
ClangImporter::getEnumConstantName(const clang::EnumConstantDecl *enumConstant){
  return Impl.importFullName(enumConstant).Imported.getBaseName();
}

clang::QualType ClangImporter::Implementation::getAccessorPropertyType(
                  const clang::FunctionDecl *accessor,
                  bool isSetter,
                  Optional<unsigned> selfIndex) {
  // Simple case: the property type of the getter is in the return
  // type.
  if (!isSetter) return accessor->getReturnType();

  // For the setter, first check that we have the right number of
  // parameters.
  unsigned numExpectedParams = selfIndex ? 2 : 1;
  if (accessor->getNumParams() != numExpectedParams)
    return clang::QualType();

  // Dig out the parameter for the value.
  unsigned valueIdx = selfIndex ? (1 - *selfIndex) : 0;
  auto param = accessor->getParamDecl(valueIdx);
  return param->getType();
}<|MERGE_RESOLUTION|>--- conflicted
+++ resolved
@@ -1414,14 +1414,8 @@
         return nullptr;
 
       // Check for swift_newtype
-<<<<<<< HEAD
-      if (!SwiftType && Impl.HonorSwiftNewtypeAttr && !useSwift2Name) {
-        if (auto newtypeAttr =
-                Decl->template getAttr<clang::SwiftNewtypeAttr>()) {
-=======
       if (!SwiftType) {
-        if (auto newtypeAttr = Impl.getSwiftNewtypeAttr(Decl)) {
->>>>>>> 180098ea
+        if (auto newtypeAttr = Impl.getSwiftNewtypeAttr(Decl, useSwift2Name)) {
           switch (newtypeAttr->getNewtypeKind()) {
           case clang::SwiftNewtypeAttr::NK_Enum:
             // TODO: import as closed enum instead
@@ -3691,7 +3685,8 @@
       assert(Impl.isInitMethod(objcMethod) && "Not a real init method");
 
       // Check whether we've already created the constructor.
-      auto known = Impl.Constructors.find({objcMethod, dc, useSwift2Name});
+      auto known = Impl.Constructors.find(std::make_tuple(objcMethod, dc,
+                                                          useSwift2Name));
       if (known != Impl.Constructors.end())
         return known->second;
       
@@ -3985,7 +3980,8 @@
       }
 
       // Check whether we've already created the constructor.
-      auto known = Impl.Constructors.find({objcMethod, dc, useSwift2Name});
+      auto known = Impl.Constructors.find(std::make_tuple(objcMethod, dc,
+                                                          useSwift2Name));
       if (known != Impl.Constructors.end())
         return known->second;
 
@@ -4082,7 +4078,8 @@
       }
 
       // Record the constructor for future re-use.
-      Impl.Constructors[{objcMethod, dc, useSwift2Name}] = result;
+      Impl.Constructors[std::make_tuple(objcMethod, dc, useSwift2Name)] =
+        result;
 
       // If this constructor overrides another constructor, mark it as such.
       recordObjCOverride(result);
@@ -5887,10 +5884,15 @@
 }
 
 clang::SwiftNewtypeAttr *ClangImporter::Implementation::getSwiftNewtypeAttr(
-      const clang::TypedefNameDecl *decl) {
+    const clang::TypedefNameDecl *decl,
+    bool useSwift2Name) {
   // If we aren't honoring the swift_newtype attribute, don't even
   // bother looking.
   if (!HonorSwiftNewtypeAttr)
+    return nullptr;
+
+  // If we're determining the Swift 2 name, don't honor this attribute.
+  if (useSwift2Name)
     return nullptr;
 
   // Retrieve the attribute.
@@ -6372,7 +6374,8 @@
                                     "importing (mirrored)");
 
   auto canon = decl->getCanonicalDecl();
-  auto known = ImportedProtocolDecls.find({canon, dc, useSwift2Name});
+  auto known = ImportedProtocolDecls.find(std::make_tuple(canon, dc,
+                                                          useSwift2Name));
   if (known != ImportedProtocolDecls.end())
     return known->second;
 
@@ -6415,7 +6418,7 @@
       updateMirroredDecl(alternate);
   }
   if (result || !converter.hadForwardDeclaration())
-    ImportedProtocolDecls[{canon, dc, useSwift2Name}] = result;
+    ImportedProtocolDecls[std::make_tuple(canon, dc, useSwift2Name)] = result;
   return result;
 }
 
