//===--- SequenceAlgorithms.swift.gyb -------------------------*- swift -*-===//
//
// This source file is part of the Swift.org open source project
//
// Copyright (c) 2014 - 2016 Apple Inc. and the Swift project authors
// Licensed under Apache License v2.0 with Runtime Library Exception
//
// See http://swift.org/LICENSE.txt for license information
// See http://swift.org/CONTRIBUTORS.txt for the list of Swift project authors
//
//===----------------------------------------------------------------------===//

%{

# We know we will eventually get a Sequence.Element type.  Define
# a shorthand that we can use today.
GElement = "Iterator.Element"

}%

//===----------------------------------------------------------------------===//
// enumerated()
//===----------------------------------------------------------------------===//

extension Sequence {
  /// Return a lazy `Sequence` containing pairs (*n*, *x*), where
  /// *n*s are consecutive `Int`s starting at zero, and *x*s are
  /// the elements of `self`:
  ///
  ///     > for (n, c) in "Swift".characters.enumerated() {
  ///         print("\(n): '\(c)'")
  ///       }
  ///     0: 'S'
  ///     1: 'w'
  ///     2: 'i'
  ///     3: 'f'
  ///     4: 't'
  public func enumerated() -> EnumeratedSequence<Self> {
    return EnumeratedSequence(_base: self)
  }
}

//===----------------------------------------------------------------------===//
// min(), max()
//===----------------------------------------------------------------------===//

% # Generate two versions: with explicit predicates and with
% # a Comparable requirement.
% for preds in [ True, False ]:

%{
if preds:
  orderingRequirement = """
  /// - Requires: `isOrderedBefore` is a
  ///   [strict weak ordering](http://en.wikipedia.org/wiki/Strict_weak_order#Strict_weak_orderings)
  ///   over `self`."""
  rethrows_ = "rethrows "
else:
  orderingRequirement = ""
  rethrows_ = ""
}%

extension Sequence ${"" if preds else "where Iterator.Element : Comparable"} {

  /// Returns the minimum element in `self` or `nil` if the sequence is empty.
  ///
  /// - Complexity: O(`elements.count`).
  ///
  /// ${orderingRequirement}
  @warn_unused_result
  public func min(
%   if preds:
    @noescape isOrderedBefore: (${GElement}, ${GElement}) throws -> Bool
%   end
  ) ${rethrows_}-> ${GElement}? {
<<<<<<< HEAD
    var minResult: ${GElement}? = nil
    for e in IteratorSequence(iterator()) {
      if let currentMinResult = minResult {
=======
    var g = generate()
    guard var result = g.next() else { return nil }
    for e in GeneratorSequence(g) {
>>>>>>> 87681ef0
%   if preds:
      if try isOrderedBefore(e, result) { result = e }
%   else:
      if e < result { result = e }
%   end
    }
    return result
  }

  /// Returns the maximum element in `self` or `nil` if the sequence is empty.
  ///
  /// - Complexity: O(`elements.count`).
  ///   ${orderingRequirement}
  @warn_unused_result
  public func max(
%   if preds:
    @noescape isOrderedBefore: (${GElement}, ${GElement}) throws -> Bool
%   end
  ) ${rethrows_}-> ${GElement}? {
<<<<<<< HEAD
    var maxResult: ${GElement}? = nil
    for e in IteratorSequence(iterator()) {
      if let currentMaxResult = maxResult {
=======
    var g = generate()
    guard var result = g.next() else { return nil }
    for e in GeneratorSequence(g) {
>>>>>>> 87681ef0
%   if preds:
      if try isOrderedBefore(result, e) { result = e }
%   else:
      if e > result { result = e }
%   end
    }
    return result
  }
}

% end

//===----------------------------------------------------------------------===//
// startsWith()
//===----------------------------------------------------------------------===//

% # Generate two versions: with explicit predicates and with
% # an Equatable requirement.
% for preds in [ True, False ]:

extension Sequence ${"" if preds else "where Iterator.Element : Equatable"} {

%{
if preds:
  comment = """
  /// Return true iff `self` begins with elements equivalent to those of
  /// `possiblePrefix`, using `isEquivalent` as the equivalence test.
  /// Return true if `possiblePrefix` is empty.
  ///
  /// - Requires: `isEquivalent` is an
  ///   [equivalence relation](http://en.wikipedia.org/wiki/Equivalence_relation)."""

  rethrows_ = "rethrows "
else:
  comment = """
  /// Return true iff the initial elements of `self` are equal to
  /// `possiblePrefix`. Return true if `possiblePrefix` is empty."""
  rethrows_ = ""
}%
  ${comment}
  @warn_unused_result
  public func startsWith<
    PossiblePrefix : Sequence where PossiblePrefix.${GElement} == ${GElement}
  >(
    possiblePrefix: PossiblePrefix${"," if preds else ""}
%   if preds:
    @noescape isEquivalent: (${GElement}, ${GElement}) throws -> Bool
%   end
  ) ${rethrows_}-> Bool {
    var possiblePrefixIterator = possiblePrefix.iterator()
    for e0 in self {
      if let e1 = possiblePrefixIterator.next() {
        if ${"try !isEquivalent(e0, e1)" if preds else "e0 != e1"} {
          return false
        }
      }
      else {
        return true
      }
    }
    return possiblePrefixIterator.next() == nil
  }
}

% end

//===----------------------------------------------------------------------===//
// elementsEqual()
//===----------------------------------------------------------------------===//

% # Generate two versions: with explicit predicates and with
% # an Equatable requirement.
% for preds in [ True, False ]:

extension Sequence ${"" if preds else "where Iterator.Element : Equatable"} {

%{
if preds:
  comment = """
  /// Return true iff `self` and `other` contain equivalent elements, using
  /// `isEquivalent` as the equivalence test.
  ///
  /// - Requires: `isEquivalent` is an
  ///   [equivalence relation](http://en.wikipedia.org/wiki/Equivalence_relation)."""
  rethrows_ = "rethrows "
else:
  comment = """
  /// Return `true` iff `self` and `other` contain the same elements in the
  /// same order."""
  rethrows_ = ""
}%

  ${comment}
  @warn_unused_result
  public func elementsEqual<
    OtherSequence : Sequence where OtherSequence.${GElement} == ${GElement}
  >(
    other: OtherSequence${"," if preds else ""}
%   if preds:
    @noescape isEquivalent: (${GElement}, ${GElement}) throws -> Bool
%   end
  ) ${rethrows_}-> Bool {
    var iter1 = self.iterator()
    var iter2 = other.iterator()
    while true {
      switch (iter1.next(), iter2.next()) {
      case let (e1?, e2?):
        if ${'try !isEquivalent(e1, e2)' if preds else 'e1 != e2'} {
          return false
        }
      case (_?, nil),
           (nil, _?):
        return false
      case (nil, nil):
        return true
      }
    }
  }
}

% end

//===----------------------------------------------------------------------===//
// lexicographicalCompare()
//===----------------------------------------------------------------------===//

% # Generate two versions: with explicit predicates and with
% # Comparable requirement.
% for preds in [ True, False ]:

extension Sequence ${"" if preds else "where Iterator.Element : Comparable"} {

%{
if preds:
  comment = """
  /// Return true iff `self` precedes `other` in a lexicographical ("dictionary")
  /// ordering, using `isOrderedBefore` as the comparison between elements.
  ///
  /// - Note: This method implements the mathematical notion of lexicographical
  ///   ordering, which has no connection to Unicode.  If you are sorting strings
  ///   to present to the end-user, you should use `String` APIs that perform
  /// localized comparison.
  ///
  /// - Requires: `isOrderedBefore` is a
  ///   [strict weak ordering](http://en.wikipedia.org/wiki/Strict_weak_order#Strict_weak_orderings)
  ///   over the elements of `self` and `other`."""
  rethrows_ = "rethrows "
else:
  comment = """
  /// Return true iff `self` precedes `other` in a lexicographical ("dictionary")
  /// ordering, using "<" as the comparison between elements.
  ///
  /// - Note: This method implements the mathematical notion of lexicographical
  ///   ordering, which has no connection to Unicode.  If you are sorting strings
  ///   to present to the end-user, you should use `String` APIs that perform
  /// localized comparison."""
  rethrows_ = ""
}%

  ${comment}
  @warn_unused_result
  public func lexicographicalCompare<
    OtherSequence : Sequence where OtherSequence.${GElement} == ${GElement}
  >(
    other: OtherSequence${"," if preds else ""}
%   if preds:
    @noescape isOrderedBefore: (${GElement}, ${GElement}) throws -> Bool
%   end
  ) ${rethrows_}-> Bool {
    var iter1 = self.iterator()
    var iter2 = other.iterator()
    while true {
      if let e1 = iter1.next() {
        if let e2 = iter2.next() {
          if ${"try isOrderedBefore(e1, e2)" if preds else "e1 < e2"} {
            return true
          }
          if ${"try isOrderedBefore(e2, e1)" if preds else "e2 < e1"} {
            return false
          }
          continue // Equivalent
        }
        return false
      }

      return iter2.next() != nil
    }
  }
}

% end

//===----------------------------------------------------------------------===//
// contains()
//===----------------------------------------------------------------------===//

extension Sequence where Iterator.Element : Equatable {
  /// Return `true` iff `element` is in `self`.
  @warn_unused_result
  public func contains(element: ${GElement}) -> Bool {
    if let result = _customContainsEquatableElement(element) {
      return result
    }

    for e in self {
      if e == element {
        return true
      }
    }
    return false
  }
}

extension Sequence {
  /// Return `true` iff an element in `self` satisfies `predicate`.
  @warn_unused_result
  public func contains(
    @noescape predicate: (${GElement}) throws -> Bool
  ) rethrows -> Bool {
    for e in self {
      if try predicate(e) {
        return true
      }
    }
    return false
  }
}

//===----------------------------------------------------------------------===//
// reduce()
//===----------------------------------------------------------------------===//

extension Sequence {
  /// Return the result of repeatedly calling `combine` with an
  /// accumulated value initialized to `initial` and each element of
  /// `self`, in turn, i.e. return
  /// `combine(combine(...combine(combine(initial, self[0]),
  /// self[1]),...self[count-2]), self[count-1])`.
  @warn_unused_result
  public func reduce<T>(
    initial: T, @noescape combine: (T, ${GElement}) throws -> T
  ) rethrows -> T {
    var result = initial
    for element in self {
      result = try combine(result, element)
    }
    return result
  }
}

//===----------------------------------------------------------------------===//
// reversed()
//===----------------------------------------------------------------------===//

extension Sequence {
  /// Return an `Array` containing the elements of `self` in reverse
  /// order.
  ///
  /// Complexity: O(N), where N is the length of `self`.
  @warn_unused_result
  public func reversed() -> [${GElement}] {
    // FIXME(performance): optimize to 1 pass?  But Array(self) can be
    // optimized to a memcpy() sometimes.  Those cases are usually collections,
    // though.
    var result = Array(self)
    let count = result.count
    for i in 0..<count/2 {
      swap(&result[i], &result[count - i - 1])
    }
    return result
  }
}

//===----------------------------------------------------------------------===//
// flatMap()
//===----------------------------------------------------------------------===//

extension Sequence {
  /// Return an `Array` containing the concatenated results of mapping
  /// `transform` over `self`.
  ///
  ///     s.flatMap(transform)
  ///
  /// is equivalent to
  ///
  ///     Array(s.map(transform).flatten())
  ///
  /// - Complexity: O(*M* + *N*), where *M* is the length of `self`
  ///   and *N* is the length of the result.
  @warn_unused_result
  public func flatMap<S : Sequence>(
    transform: (${GElement}) throws -> S
  ) rethrows -> [S.${GElement}] {
    var result: [S.${GElement}] = []
    for element in self {
      result.appendContentsOf(try transform(element))
    }
    return result
  }
}

extension Sequence {
  /// Return an `Array` containing the non-nil results of mapping
  /// `transform` over `self`.
  ///
  /// - Complexity: O(*M* + *N*), where *M* is the length of `self`
  ///   and *N* is the length of the result.
  @warn_unused_result
  public func flatMap<T>(
    @noescape transform: (${GElement}) throws -> T?
  ) rethrows -> [T] {
    var result: [T] = []
    for element in self {
      if let newElement = try transform(element) {
        result.append(newElement)
      }
    }
    return result
  }
}

extension Sequence {
  @available(*, unavailable, renamed="enumerated")
  public func enumerate() -> EnumeratedSequence<Self> {
    fatalError("unavailable function can't be called")
  }

  @available(*, unavailable, renamed="min")
  public func minElement(
    @noescape isOrderedBefore: (Iterator.Element, Iterator.Element) throws -> Bool
  ) rethrows -> Iterator.Element? {
    fatalError("unavailable function can't be called")
  }

  @available(*, unavailable, renamed="max")
  public func maxElement(
    @noescape isOrderedBefore: (Iterator.Element, Iterator.Element) throws -> Bool
  ) rethrows -> Iterator.Element? {
    fatalError("unavailable function can't be called")
  }

  @available(*, unavailable, renamed="reversed")
  public func reverse() -> [Iterator.Element] {
    fatalError("unavailable function can't be called")
  }
}

extension Sequence where Iterator.Element : Comparable {
  @available(*, unavailable, renamed="min")
  public func minElement() -> Iterator.Element? {
    fatalError("unavailable function can't be called")
  }

  @available(*, unavailable, renamed="max")
  public func maxElement() -> Iterator.Element? {
    fatalError("unavailable function can't be called")
  }
}
<|MERGE_RESOLUTION|>--- conflicted
+++ resolved
@@ -73,15 +73,9 @@
     @noescape isOrderedBefore: (${GElement}, ${GElement}) throws -> Bool
 %   end
   ) ${rethrows_}-> ${GElement}? {
-<<<<<<< HEAD
-    var minResult: ${GElement}? = nil
-    for e in IteratorSequence(iterator()) {
-      if let currentMinResult = minResult {
-=======
-    var g = generate()
-    guard var result = g.next() else { return nil }
-    for e in GeneratorSequence(g) {
->>>>>>> 87681ef0
+    var it = iterator()
+    guard var result = it.next() else { return nil }
+    for e in IteratorSequence(it) {
 %   if preds:
       if try isOrderedBefore(e, result) { result = e }
 %   else:
@@ -101,15 +95,9 @@
     @noescape isOrderedBefore: (${GElement}, ${GElement}) throws -> Bool
 %   end
   ) ${rethrows_}-> ${GElement}? {
-<<<<<<< HEAD
-    var maxResult: ${GElement}? = nil
-    for e in IteratorSequence(iterator()) {
-      if let currentMaxResult = maxResult {
-=======
-    var g = generate()
-    guard var result = g.next() else { return nil }
-    for e in GeneratorSequence(g) {
->>>>>>> 87681ef0
+    var it = iterator()
+    guard var result = it.next() else { return nil }
+    for e in IteratorSequence(it) {
 %   if preds:
       if try isOrderedBefore(result, e) { result = e }
 %   else:
